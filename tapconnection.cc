/* -*- Mode: C++; tab-width: 4; c-basic-offset: 4; indent-tabs-mode: nil -*- */
/*
 *     Copyright 2010 NorthScale, Inc.
 *
 *   Licensed under the Apache License, Version 2.0 (the "License");
 *   you may not use this file except in compliance with the License.
 *   You may obtain a copy of the License at
 *
 *       http://www.apache.org/licenses/LICENSE-2.0
 *
 *   Unless required by applicable law or agreed to in writing, software
 *   distributed under the License is distributed on an "AS IS" BASIS,
 *   WITHOUT WARRANTIES OR CONDITIONS OF ANY KIND, either express or implied.
 *   See the License for the specific language governing permissions and
 *   limitations under the License.
 */

#include "config.h"
#include "ep_engine.h"
#include "dispatcher.hh"

static void notifyReplicatedItems(std::list<TapLogElement>::iterator from,
                                  std::list<TapLogElement>::iterator to,
                                  EventuallyPersistentEngine &engine);

Atomic<uint64_t> TapConnection::tapCounter(1);


TapConnection::TapConnection(EventuallyPersistentEngine &theEngine,
              const void *c, const std::string &n) :
    engine(theEngine),
    cookie(c),
    name(n),
    created(ep_current_time()),
    expiryTime((rel_time_t)-1),
    connected(true),
    disconnect(false),
    supportAck(false),
    supportCheckpointSync(false),
    reserved(false),
    stats(engine.getEpStats()) { /* EMPTY */ }

const void *TapConnection::getCookie() const {
    return cookie;
}

void TapConnection::releaseReference(bool force)
{
    if (force || reserved) {
        engine.getServerApi()->cookie->release(cookie);
        setReserved(false);
    }
}

class TapConfigChangeListener : public ValueChangedListener {
public:
    TapConfigChangeListener(TapConfig &c) : config(c) {
        // EMPTY
    }

    virtual void sizeValueChanged(const std::string &key, size_t value) {
        if (key.compare("tap_ack_grace_period") == 0) {
            config.setAckGracePeriod(value);
        } else if (key.compare("tap_ack_initial_sequence_number") == 0) {
            config.setAckInitialSequenceNumber(value);
        } else if (key.compare("tap_ack_interval") == 0) {
            config.setAckInterval(value);
        } else if (key.compare("tap_ack_window_size") == 0) {
            config.setAckWindowSize(value);
        } else if (key.compare("tap_bg_max_pending") == 0) {
            config.setBgMaxPending(value);
        } else if (key.compare("tap_backlog_limit") == 0) {
            config.setBackfillBacklogLimit(value);
        }
    }

    virtual void floatValueChanged(const std::string &key, float value) {
        if (key.compare("tap_backoff_period") == 0) {
            config.setBackoffSleepTime(value);
        } else if (key.compare("tap_requeue_sleep_time") == 0) {
            config.setRequeueSleepTime(value);
        } else if (key.compare("tap_backfill_resident") == 0) {
            config.setBackfillResidentThreshold(value);
        }
    }

private:
    TapConfig &config;
};

TapConfig::TapConfig(EventuallyPersistentEngine &e)
    : engine(e)
{
    Configuration &config = engine.getConfiguration();
    ackWindowSize = config.getTapAckWindowSize();
    ackInterval = config.getTapAckInterval();
    ackGracePeriod = config.getTapAckGracePeriod();
    ackInitialSequenceNumber = config.getTapAckInitialSequenceNumber();
    bgMaxPending = config.getTapBgMaxPending();
    backoffSleepTime = config.getTapBackoffPeriod();
    requeueSleepTime = config.getTapRequeueSleepTime();
    backfillBacklogLimit = config.getTapBacklogLimit();
    backfillResidentThreshold = config.getTapBackfillResident();
}

void TapConfig::addConfigChangeListener(EventuallyPersistentEngine &engine) {
    Configuration &configuration = engine.getConfiguration();
    configuration.addValueChangedListener("tap_ack_grace_period",
                              new TapConfigChangeListener(engine.getTapConfig()));
    configuration.addValueChangedListener("tap_ack_initial_sequence_number",
                              new TapConfigChangeListener(engine.getTapConfig()));
    configuration.addValueChangedListener("tap_ack_interval",
                              new TapConfigChangeListener(engine.getTapConfig()));
    configuration.addValueChangedListener("tap_ack_window_size",
                              new TapConfigChangeListener(engine.getTapConfig()));
    configuration.addValueChangedListener("tap_bg_max_pending",
                              new TapConfigChangeListener(engine.getTapConfig()));
    configuration.addValueChangedListener("tap_backoff_period",
                              new TapConfigChangeListener(engine.getTapConfig()));
    configuration.addValueChangedListener("tap_requeue_sleep_time",
                              new TapConfigChangeListener(engine.getTapConfig()));
    configuration.addValueChangedListener("tap_backlog_limit",
                              new TapConfigChangeListener(engine.getTapConfig()));
    configuration.addValueChangedListener("tap_backfill_resident",
                              new TapConfigChangeListener(engine.getTapConfig()));
}

TapProducer::TapProducer(EventuallyPersistentEngine &theEngine,
                         const void *c,
                         const std::string &n,
                         uint32_t f):
    TapConnection(theEngine, c, n),
    queue(NULL),
    queueSize(0),
    flags(f),
    recordsFetched(0),
    pendingFlush(false),
    reconnects(0),
    paused(false),
    backfillAge(0),
    dumpQueue(false),
    doTakeOver(false),
    takeOverCompletionPhase(false),
    doRunBackfill(false),
    backfillCompleted(true),
    pendingBackfillCounter(0),
    diskBackfillCounter(0),
    vbucketFilter(),
    vBucketHighPriority(),
    vBucketLowPriority(),
    queueMemSize(0),
    queueFill(0),
    queueDrain(0),
<<<<<<< HEAD
    seqno(theEngine.getTapConfig().getAckInitialSequenceNumber()),
    seqnoReceived(theEngine.getTapConfig().getAckInitialSequenceNumber() - 1),
=======
    seqno(initialAckSequenceNumber),
    seqnoReceived(initialAckSequenceNumber - 1),
    seqnoAckRequested(initialAckSequenceNumber - 1),
>>>>>>> fb162156
    notifySent(false),
    registeredTAPClient(false),
    lastMsgTime(ep_current_time()),
    isLastAckSucceed(false),
    isSeqNumRotated(false),
    numNoops(0)
{
    evaluateFlags();
    queue = new std::list<queued_item>;

    if (supportAck) {
        expiryTime = ep_current_time() + engine.getTapConfig().getAckGracePeriod();
    }

    if (cookie != NULL) {
        setReserved(true);
    }
}

void TapProducer::evaluateFlags()
{
    std::stringstream ss;

    if (flags & TAP_CONNECT_FLAG_DUMP) {
        dumpQueue = true;
        ss << ",dump";
    }

    if (flags & TAP_CONNECT_SUPPORT_ACK) {
        TapVBucketEvent hi(TAP_OPAQUE, 0, (vbucket_state_t)htonl(TAP_OPAQUE_ENABLE_AUTO_NACK));
        addVBucketHighPriority(hi);
        supportAck = true;
        ss << ",ack";
    }

    if (flags & TAP_CONNECT_FLAG_BACKFILL) {
        ss << ",backfill";
    }

    if (flags & TAP_CONNECT_FLAG_LIST_VBUCKETS) {
        ss << ",vblist";
    }

    if (flags & TAP_CONNECT_FLAG_TAKEOVER_VBUCKETS) {
        ss << ",takeover";
    }

    if (flags & TAP_CONNECT_CHECKPOINT) {
        TapVBucketEvent event(TAP_OPAQUE, 0,
                              (vbucket_state_t)htonl(TAP_OPAQUE_ENABLE_CHECKPOINT_SYNC));
        addVBucketHighPriority(event);
        supportCheckpointSync = true;
        ss << ",checkpoints";
    }

    if (ss.str().length() > 0) {
        std::stringstream m;
        m.setf(std::ios::hex);
        m << flags << " (" << ss.str().substr(1) << ")";
        flagsText.assign(m.str());
    }
}

void TapProducer::setBackfillAge(uint64_t age, bool reconnect) {
    if (reconnect) {
        if (!(flags & TAP_CONNECT_FLAG_BACKFILL)) {
            age = backfillAge;
        }

        if (age == backfillAge) {
            // we didn't change the critera...
            return;
        }
    }

    if (flags & TAP_CONNECT_FLAG_BACKFILL) {
        backfillAge = age;
    }
}

void TapProducer::setVBucketFilter(const std::vector<uint16_t> &vbuckets)
{
    LockHolder lh(queueLock);
    VBucketFilter diff;

    // time to join the filters..
    if (flags & TAP_CONNECT_FLAG_LIST_VBUCKETS) {
        VBucketFilter filter(vbuckets);
        diff = vbucketFilter.filter_diff(filter);

        const std::vector<uint16_t> &vec = diff.getVector();
        const VBucketMap &vbMap = engine.getEpStore()->getVBuckets();
        // Remove TAP cursors from the vbuckets that don't belong to the new vbucket filter.
        for (std::vector<uint16_t>::const_iterator it = vec.begin(); it != vec.end(); ++it) {
            if (vbucketFilter(*it)) {
                RCPtr<VBucket> vb = vbMap.getBucket(*it);
                if (!vb) {
                    continue;
                }
                if (!registeredTAPClient) {
                    vb->checkpointManager.removeTAPCursor(name);
                }
            }
        }

        std::stringstream ss;
        ss << getName().c_str() << ": Changing the vbucket filter from "
           << vbucketFilter << " to "
           << filter << " (diff: " << diff << ")" << std::endl;
        getLogger()->log(EXTENSION_LOG_DEBUG, NULL,
                         ss.str().c_str());
        vbucketFilter = filter;

        std::stringstream f;
        f << vbucketFilter;
        filterText.assign(f.str());
    }

    // Note that we do re-evaluete all entries when we suck them out of the
    // queue to send them..
    if (flags & TAP_CONNECT_FLAG_TAKEOVER_VBUCKETS) {
        std::list<TapVBucketEvent> nonVBucketOpaqueMessages;
        std::list<TapVBucketEvent> vBucketOpaqueMessages;
        // Clear vbucket state change messages with a higher priority.
        while (!vBucketHighPriority.empty()) {
            TapVBucketEvent msg = vBucketHighPriority.front();
            vBucketHighPriority.pop();
            if (msg.event == TAP_OPAQUE) {
                uint32_t opaqueCode = (uint32_t) msg.state;
                if (opaqueCode == htonl(TAP_OPAQUE_ENABLE_AUTO_NACK) ||
                    opaqueCode == htonl(TAP_OPAQUE_ENABLE_CHECKPOINT_SYNC)) {
                    nonVBucketOpaqueMessages.push_back(msg);
                } else {
                    vBucketOpaqueMessages.push_back(msg);
                }
            }
        }

        // Add non-vbucket opaque messages back to the high priority queue.
        std::list<TapVBucketEvent>::iterator iter = nonVBucketOpaqueMessages.begin();
        while (iter != nonVBucketOpaqueMessages.end()) {
            addVBucketHighPriority_UNLOCKED(*iter);
            ++iter;
        }

        // Clear vbucket state changes messages with a lower priority.
        while (!vBucketLowPriority.empty()) {
            vBucketLowPriority.pop();
        }

        // Add new vbucket state change messages with a higher or lower priority.
        const std::vector<uint16_t> &vec = vbucketFilter.getVector();
        for (std::vector<uint16_t>::const_iterator it = vec.begin();
             it != vec.end(); ++it) {
            TapVBucketEvent hi(TAP_VBUCKET_SET, *it, vbucket_state_pending);
            TapVBucketEvent lo(TAP_VBUCKET_SET, *it, vbucket_state_active);
            addVBucketHighPriority_UNLOCKED(hi);
            addVBucketLowPriority_UNLOCKED(lo);
        }

        // Add vbucket opaque messages back to the high priority queue.
        iter = vBucketOpaqueMessages.begin();
        while (iter != vBucketOpaqueMessages.end()) {
            addVBucketHighPriority_UNLOCKED(*iter);
            ++iter;
        }
        doTakeOver = true;
    }
}

void TapProducer::registerTAPCursor(std::map<uint16_t, uint64_t> &lastCheckpointIds) {
    LockHolder lh(queueLock);

    tapCheckpointState.clear();
    uint64_t current_time = (uint64_t)ep_real_time();
    std::vector<uint16_t> backfill_vbuckets;
    const VBucketMap &vbuckets = engine.getEpStore()->getVBuckets();
    size_t numOfVBuckets = vbuckets.getSize();
    for (size_t i = 0; i < numOfVBuckets; ++i) {
        assert(i <= std::numeric_limits<uint16_t>::max());
        uint16_t vbid = static_cast<uint16_t>(i);
        if (vbucketFilter(vbid)) {
            RCPtr<VBucket> vb = vbuckets.getBucket(vbid);
            if (!vb) {
                getLogger()->log(EXTENSION_LOG_DEBUG, NULL,
                                 "VBucket %d not found for TAP cursor. Skip it...\n", vbid);
                continue;
            }

            std::map<uint16_t, uint64_t>::iterator it = lastCheckpointIds.find(vbid);
            if (it != lastCheckpointIds.end()) {
                // Now, we assume that the checkpoint Id for a given vbucket is monotonically
                // increased. TODO: If the server supports collapsing multiple closed referenced
                // checkpoints due to very slow TAP clients, the server should maintain the list
                // of checkpoint Ids for each collapsed checkpoint.
                TapCheckpointState st(vbid, it->second + 1, checkpoint_start);
                tapCheckpointState[vbid] = st;
            } else {
                // If a TAP client doesn't specify the last closed checkpoint Id for a given vbucket,
                // check if the checkpoint manager currently has the cursor for that TAP client.
                uint64_t cid = vb->checkpointManager.getCheckpointIdForTAPCursor(name);
                if (cid > 0) {
                    TapCheckpointState st(vbid, cid, checkpoint_start);
                    tapCheckpointState[vbid] = st;
                } else {
                    // Start with the checkpoint 1
                    TapCheckpointState st(vbid, 1, checkpoint_start);
                    tapCheckpointState[vbid] = st;
                }
            }

            // If backfill is currently running for this vbucket, skip the cursor registration.
            if (backfillVBuckets.find(vbid) != backfillVBuckets.end()) {
                TapCheckpointState st(vbid, 0, backfill);
                tapCheckpointState[vbid] = st;
                continue;
            }

            // As TAP dump option simply requires the snapshot of each vbucket, simply schedule
            // backfill and skip the checkpoint cursor registration.
            if (dumpQueue) {
                if (vb->getState() == vbucket_state_active) {
                    backfill_vbuckets.push_back(vbid);
                }
                continue;
            }

            // If the connection is for a registered TAP client that is only interested in closed
            // checkpoints, we always start from the beginning of the checkpoint to which the
            // registered TAP client's cursor currently belongs.
            bool fromBeginning = registeredTAPClient && closedCheckpointOnly;
            // Check if the unified queue contains the checkpoint to start with.
            if(vb && !vb->checkpointManager.registerTAPCursor(name,
                                                       tapCheckpointState[vbid].currentCheckpointId,
                                                       closedCheckpointOnly, fromBeginning)) {
                if (backfillAge < current_time && !registeredTAPClient) { // Backfill is required.
                    TapCheckpointState st(vbid, 0, backfill);
                    tapCheckpointState[vbid] = st;
                    // As we set the cursor to the beginning of the open checkpoint when backfill
                    // is scheduled, we can simply remove the cursor now.
                    vb->checkpointManager.removeTAPCursor(name);
                    if (vb->checkpointManager.getOpenCheckpointId() > 0) {
                        // If the current open checkpoint is 0, it means that this vbucket is still
                        // receiving backfill items from another node. Once the backfill is done,
                        // we will schedule the backfill for this tap connection separately.
                        backfill_vbuckets.push_back(vbid);
                    }
                } else { // If backfill is not required, simply start from the first checkpoint.
                    uint64_t cid = vb->checkpointManager.getCheckpointIdForTAPCursor(name);
                    TapCheckpointState st(vbid, cid, checkpoint_start);
                    tapCheckpointState[vbid] = st;
                }
            }
        }
    }

    if (backfill_vbuckets.size() > 0 && !registeredTAPClient) {
        if (backfillAge < current_time) {
            scheduleBackfill_UNLOCKED(backfill_vbuckets);
        }
    } else {
        doRunBackfill = false;
    }
}

bool TapProducer::windowIsFull() {
    if (!supportAck) {
        return false;
    }

    const TapConfig &config = engine.getTapConfig();
    uint32_t limit = config.getAckWindowSize() * config.getAckInterval();
    if (seqno >= seqnoReceived) {

        if ((seqno - seqnoReceived) <= limit) {
            return false;
        }
    } else {
        uint32_t n = static_cast<uint32_t>(-1) - seqnoReceived + seqno;
        if (n <= limit) {
            return false;
        }
    }

    return true;
}

bool TapProducer::requestAck(tap_event_t event, uint16_t vbucket) {
    LockHolder lh(queueLock);

    if (!supportAck) {
        // If backfill was scheduled before, check if the backfill is completed or not.
        checkBackfillCompletion_UNLOCKED();
        return false;
    }

    bool isExplicitAck = false;
    if (supportCheckpointSync && (event == TAP_MUTATION || event == TAP_DELETION)) {
        std::map<uint16_t, TapCheckpointState>::iterator map_it =
            tapCheckpointState.find(vbucket);
        if (map_it != tapCheckpointState.end()) {
            map_it->second.lastSeqNum = seqno;
            if (map_it->second.lastItem || map_it->second.state == checkpoint_end) {
                // Always ack for the last item or any items that were NAcked after the cursor
                // reaches to the checkpoint end.
                isExplicitAck = true;
            }
        }
    }

    ++seqno;
    if (seqno == 0) {
        isSeqNumRotated = true;
        seqno = 1;
    }

    bool explicitEvent = false;
    if (event == TAP_VBUCKET_SET ||
        event == TAP_OPAQUE ||
        event == TAP_CHECKPOINT_START ||
        event == TAP_CHECKPOINT_END) {
        explicitEvent = true;
    }

    const TapConfig &config = engine.getTapConfig();
    uint32_t ackInterval = config.getAckInterval();

    return (explicitEvent ||
            ((seqno - 1) % ackInterval) == 0 || // ack at a regular interval
            isExplicitAck ||
            (!backfillCompleted && getBackfillRemaining_UNLOCKED() == 0) || // Backfill being done
            empty_UNLOCKED()); // but if we're almost up to date, ack more often
}

void TapProducer::clearQueues_UNLOCKED() {
    /* No point of keeping the rep queue when someone wants to flush it */
    queue->clear();
    queueSize = 0;
    queueMemSize = 0;

    // Clear bg-fetched items.
    while (!backfilledItems.empty()) {
        Item *i(backfilledItems.front());
        assert(i);
        delete i;
        backfilledItems.pop();
    }
    bgResultSize = 0;
    while (!backfillQueue.empty()) {
        backfillQueue.pop();
    }
    bgQueueSize = 0;

    // Clear the checkpoint message queue as well
    while (!checkpointMsgs.empty()) {
        checkpointMsgs.pop();
    }
    // Clear the vbucket state message queues
    while (!vBucketHighPriority.empty()) {
        vBucketHighPriority.pop();
    }
    while (!vBucketLowPriority.empty()) {
        vBucketLowPriority.pop();
    }
}

void TapProducer::rollback() {
    LockHolder lh(queueLock);
    if (registeredTAPClient && closedCheckpointOnly) {
        // If the connection is for a registered TAP client that is only interested in closed
        // checkpoints, we don't need to resend unACKed items to the client because its replication
        // cursor is reset to the beginning of the checkpoint to which the cursor currently belongs.
        tapLog.clear();
        clearQueues_UNLOCKED();
        seqno = initialAckSequenceNumber;
        seqnoReceived = seqno -1;
        seqnoAckRequested = seqno - 1;
        checkpointMsgCounter = 0;
        return;
    }

    size_t checkpoint_msg_sent = 0;
    size_t tapLogSize = 0;
    std::vector<uint16_t> backfillVBs;
    std::list<TapLogElement>::iterator i = tapLog.begin();
    while (i != tapLog.end()) {
        switch (i->event) {
        case TAP_VBUCKET_SET:
            {
                TapVBucketEvent e(i->event, i->vbucket, i->state);
                if (i->state == vbucket_state_pending) {
                    addVBucketHighPriority_UNLOCKED(e);
                } else {
                    addVBucketLowPriority_UNLOCKED(e);
                }
            }
            break;
        case TAP_CHECKPOINT_START:
        case TAP_CHECKPOINT_END:
            ++checkpoint_msg_sent;
            addCheckpointMessage_UNLOCKED(i->item);
            break;
        case TAP_FLUSH:
            addEvent_UNLOCKED(i->item);
            break;
        case TAP_DELETION:
        case TAP_MUTATION:
            {
                if (supportCheckpointSync) {
                    std::map<uint16_t, TapCheckpointState>::iterator map_it =
                        tapCheckpointState.find(i->vbucket);
                    if (map_it != tapCheckpointState.end()) {
                        map_it->second.lastSeqNum = std::numeric_limits<uint32_t>::max();
                    } else {
                        getLogger()->log(EXTENSION_LOG_WARNING, NULL,
                            "TAP Checkpoint State for VBucket %d Not Found", i->vbucket);
                    }
                }
                addEvent_UNLOCKED(i->item);
            }
            break;
        case TAP_OPAQUE:
            {
                uint32_t val = ntohl((uint32_t)i->state);
                switch (val) {
                case TAP_OPAQUE_ENABLE_AUTO_NACK:
                case TAP_OPAQUE_ENABLE_CHECKPOINT_SYNC:
                    break;
                case TAP_OPAQUE_INITIAL_VBUCKET_STREAM:
                    {
                        backfillVBs.push_back(i->vbucket);
                    }
                    break;
                case TAP_OPAQUE_CLOSE_BACKFILL:
                case TAP_OPAQUE_OPEN_CHECKPOINT:
                case TAP_OPAQUE_START_ONLINEUPDATE:
                case TAP_OPAQUE_STOP_ONLINEUPDATE:
                case TAP_OPAQUE_REVERT_ONLINEUPDATE:
                    {
                        TapVBucketEvent e(i->event, i->vbucket, i->state);
                        addVBucketHighPriority_UNLOCKED(e);
                    }
                    break;
                default:
                    getLogger()->log(EXTENSION_LOG_WARNING, NULL,
                                     "Internal error. Not implemented");
                    abort();
                }
            }
            break;
        default:
            getLogger()->log(EXTENSION_LOG_WARNING, NULL,
                             "Internal error. Not implemented");
            abort();
        }
        tapLog.erase(i);
        i = tapLog.begin();
        ++tapLogSize;
    }

    stats.memOverhead.decr(tapLogSize * sizeof(TapLogElement));
    assert(stats.memOverhead.get() < GIGANTOR);

    if (backfillVBs.size() > 0) {
        scheduleBackfill_UNLOCKED(backfillVBs);
    }
    seqnoReceived = seqno - 1;
    seqnoAckRequested = seqno - 1;
    checkpointMsgCounter -= checkpoint_msg_sent;
}

/**
 * Dispatcher task to wake a tap connection.
 */
class TapResumeCallback : public DispatcherCallback {
public:
    TapResumeCallback(EventuallyPersistentEngine &e, TapProducer &c)
        : engine(e), connection(c) {
        std::stringstream ss;
        ss << "Resuming suspended tap connection: " << connection.getName();
        descr = ss.str();
    }

    bool callback(Dispatcher &, TaskId) {
        connection.setSuspended(false);
        // The notify io thread will pick up this connection and resume it
        // Since we was suspended I guess we can wait a little bit
        // longer ;)
        return false;
    }

    std::string description() {
        return descr;
    }

private:
    EventuallyPersistentEngine &engine;
    TapProducer &connection;
    std::string descr;
};

bool TapProducer::isSuspended() const {
    return suspended.get();
}

void TapProducer::setSuspended(bool value)
{
    if (value) {
        const TapConfig &config = engine.getTapConfig();
        if (config.getBackoffSleepTime() > 0 && !suspended.get()) {
            double sleepTime = takeOverCompletionPhase ? 0.5 : config.getBackoffSleepTime();
            Dispatcher *d = engine.getEpStore()->getNonIODispatcher();
            d->schedule(shared_ptr<DispatcherCallback>
                        (new TapResumeCallback(engine, *this)),
                        NULL, Priority::TapResumePriority, sleepTime,
                        false);
            getLogger()->log(EXTENSION_LOG_WARNING, NULL,
                             "Suspend %s for %.2f secs\n", getName().c_str(),
                             sleepTime);


        } else {
            // backoff disabled, or already in a suspended state
            return;
        }
    }
    suspended.set(value);
}

void TapProducer::reschedule_UNLOCKED(const std::list<TapLogElement>::iterator &iter)
{
    ++numTmpfailSurvivors;
    switch (iter->event) {
    case TAP_VBUCKET_SET:
        {
            TapVBucketEvent e(iter->event, iter->vbucket, iter->state);
            if (iter->state == vbucket_state_pending) {
                addVBucketHighPriority_UNLOCKED(e);
            } else {
                addVBucketLowPriority_UNLOCKED(e);
            }
        }
        break;
    case TAP_CHECKPOINT_START:
    case TAP_CHECKPOINT_END:
        --checkpointMsgCounter;
        addCheckpointMessage_UNLOCKED(iter->item);
        break;
    case TAP_FLUSH:
        addEvent_UNLOCKED(iter->item);
        break;
    case TAP_DELETION:
    case TAP_MUTATION:
        {
            if (supportCheckpointSync) {
                std::map<uint16_t, TapCheckpointState>::iterator map_it =
                    tapCheckpointState.find(iter->vbucket);
                if (map_it != tapCheckpointState.end()) {
                    map_it->second.lastSeqNum = std::numeric_limits<uint32_t>::max();
                }
            }
            addEvent_UNLOCKED(iter->item);
        }
        break;
    case TAP_OPAQUE:
        {
            TapVBucketEvent ev(iter->event, iter->vbucket,
                                         (vbucket_state_t)iter->state);
            addVBucketHighPriority_UNLOCKED(ev);
        }
        break;
    default:
        getLogger()->log(EXTENSION_LOG_WARNING, NULL,
                         "Internal error. Not implemented");
        abort();
    }
}

ENGINE_ERROR_CODE TapProducer::processAck(uint32_t s,
                                          uint16_t status,
                                          const std::string &msg)
{
    LockHolder lh(queueLock);
    std::list<TapLogElement>::iterator iter = tapLog.begin();
    ENGINE_ERROR_CODE ret = ENGINE_SUCCESS;

    const TapConfig &config = engine.getTapConfig();
    rel_time_t ackGracePeriod = config.getAckGracePeriod();

    expiryTime = ep_current_time() + ackGracePeriod;
    if (isSeqNumRotated && s < seqnoReceived) {
        // if the ack seq number is rotated, reset the last seq number of each vbucket to 0.
        std::map<uint16_t, TapCheckpointState>::iterator it = tapCheckpointState.begin();
        for (; it != tapCheckpointState.end(); ++it) {
            it->second.lastSeqNum = 0;
        }
        isSeqNumRotated = false;
    }
    seqnoReceived = s;
    isLastAckSucceed = false;

    /* Implicit ack _every_ message up until this message */
    while (iter != tapLog.end() && iter->seqno != s) {
        getLogger()->log(EXTENSION_LOG_DEBUG, NULL,
                         "Implicit ack <%s> (#%u)\n",
                         getName().c_str(), iter->seqno);
        ++iter;
    }

    bool notifyTapNotificationThread = false;

    switch (status) {
    case PROTOCOL_BINARY_RESPONSE_SUCCESS:
        /* And explicit ack this message! */
        if (iter != tapLog.end()) {
            // If this ACK is for TAP_CHECKPOINT messages, indicate that the checkpoint
            // is synced between the master and slave nodes.
            if ((iter->event == TAP_CHECKPOINT_START || iter->event == TAP_CHECKPOINT_END)
                && supportCheckpointSync) {
                std::map<uint16_t, TapCheckpointState>::iterator map_it =
                    tapCheckpointState.find(iter->vbucket);
                if (iter->event == TAP_CHECKPOINT_END && map_it != tapCheckpointState.end()) {
                    map_it->second.state = checkpoint_end_synced;
                }
                --checkpointMsgCounter;
                notifyTapNotificationThread = true;
            }
            getLogger()->log(EXTENSION_LOG_DEBUG, NULL,
                             "Explicit ack <%s> (#%u)\n",
                             getName().c_str(), iter->seqno);
            ++iter;
            notifyReplicatedItems(tapLog.begin(), iter, engine);
            tapLog.erase(tapLog.begin(), iter);
            isLastAckSucceed = true;
        } else {
            getLogger()->log(EXTENSION_LOG_WARNING, NULL,
                             "Explicit ack <%s> of nonexisting entry (#%u)\n",
                             getName().c_str(), s);
        }

        if (checkBackfillCompletion_UNLOCKED()) {
            notifyTapNotificationThread = true;
        }

        lh.unlock();

        if (notifyTapNotificationThread || doTakeOver) {
            engine.notifyNotificationThread();
        }

        if (complete() && idle()) {
            // We've got all of the ack's need, now we can shut down the
            // stream
            setDisconnect(true);
            expiryTime = 0;
            ret = ENGINE_DISCONNECT;
        }
        break;

    case PROTOCOL_BINARY_RESPONSE_EBUSY:
    case PROTOCOL_BINARY_RESPONSE_ETMPFAIL:
        setSuspended(true);
        ++numTapNack;
        getLogger()->log(EXTENSION_LOG_DEBUG, NULL,
                         "Received temporary TAP nack from <%s> (#%u): Code: %u (%s)\n",
                         getName().c_str(), seqnoReceived, status, msg.c_str());

        notifyReplicatedItems(tapLog.begin(), iter, engine);
        // Reschedule _this_ sequence number..
        if (iter != tapLog.end()) {
            // As we remove the tap log entry for this nacked sequence number and reschedule it,
            // simply reduce memory overhead here.
            stats.memOverhead.decr(sizeof(TapLogElement));
            assert(stats.memOverhead.get() < GIGANTOR);
            reschedule_UNLOCKED(iter);
            ++iter;
        }
        tapLog.erase(tapLog.begin(), iter);
        break;
    default:
        notifyReplicatedItems(tapLog.begin(), iter, engine);
        tapLog.erase(tapLog.begin(), iter);
        ++numTapNack;
        getLogger()->log(EXTENSION_LOG_WARNING, NULL,
                         "Received negative TAP ack from <%s> (#%u): Code: %u (%s)\n",
                         getName().c_str(), seqnoReceived, status, msg.c_str());
        setDisconnect(true);
        expiryTime = 0;
        ret = ENGINE_DISCONNECT;
    }

    return ret;
}

bool TapProducer::checkBackfillCompletion_UNLOCKED() {
    bool rv = false;
    if (!backfillCompleted && !isPendingBackfill_UNLOCKED() &&
        getBackfillRemaining_UNLOCKED() == 0 && tapLog.empty()) {

        backfillCompleted = true;
        std::set<uint16_t>::iterator it = backfillVBuckets.begin();
        for (; it != backfillVBuckets.end(); ++it) {
            TapVBucketEvent backfillEnd(TAP_OPAQUE, *it,
                                        (vbucket_state_t)htonl(TAP_OPAQUE_CLOSE_BACKFILL));
            addVBucketHighPriority_UNLOCKED(backfillEnd);
        }
        backfillVBuckets.clear();

        rv = true;
    }
    return rv;
}

void TapProducer::encodeVBucketStateTransition(const TapVBucketEvent &ev, void **es,
                                                 uint16_t *nes, uint16_t *vbucket) const
{
    *vbucket = ev.vbucket;
    switch (ev.state) {
    case vbucket_state_active:
        *es = const_cast<void*>(static_cast<const void*>(&VBucket::ACTIVE));
        break;
    case vbucket_state_replica:
        *es = const_cast<void*>(static_cast<const void*>(&VBucket::REPLICA));
        break;
    case vbucket_state_pending:
        *es = const_cast<void*>(static_cast<const void*>(&VBucket::PENDING));
        break;
    case vbucket_state_dead:
        *es = const_cast<void*>(static_cast<const void*>(&VBucket::DEAD));
        break;
    default:
        // Illegal vbucket state
        abort();
    }
    *nes = sizeof(vbucket_state_t);
}

bool TapProducer::waitForBackfill() {
    LockHolder lh(queueLock);
    const TapConfig &config = engine.getTapConfig();
    if ((bgJobIssued - bgJobCompleted) > config.getBgMaxPending()) {
        return true;
    }
    return false;
}

bool TapProducer::waitForCheckpointMsgAck() {
    return checkpointMsgCounter > 0;
}

/**
 * A Dispatcher job that performs a background fetch on behalf of tap.
 */
class TapBGFetchCallback : public DispatcherCallback {
public:
    TapBGFetchCallback(EventuallyPersistentEngine *e, const std::string &n,
                       const std::string &k, uint16_t vbid, uint16_t vbv,
                       uint64_t r, const void *c) :
        epe(e), name(n), key(k), vbucket(vbid), vbver(vbv), rowid(r), cookie(c),
        init(gethrtime()), start(0), counter(e->getEpStore()->bgFetchQueue) {
        assert(epe);
        assert(cookie);
    }

    bool callback(Dispatcher & d, TaskId t) {
        start = gethrtime();
        RememberingCallback<GetValue> gcb;

        EPStats &stats = epe->getEpStats();
        EventuallyPersistentStore *epstore = epe->getEpStore();
        assert(epstore);

        epstore->getROUnderlying()->get(key, rowid, vbucket, vbver, gcb);
        gcb.waitForValue();
        assert(gcb.fired);

        if (gcb.val.getStatus() == ENGINE_SUCCESS) {
            ReceivedItemTapOperation tapop;
            // if the tap connection is closed, then free an Item instance
            if (!epe->getTapConnMap().performTapOp(name, tapop, gcb.val.getValue())) {
                delete gcb.val.getValue();
            }
            epe->notifyIOComplete(cookie, ENGINE_SUCCESS);
        } else { // If a tap bg fetch job is failed, schedule it again.
            RCPtr<VBucket> vb = epstore->getVBucket(vbucket);
            if (vb) {
                int bucket_num(0);
                LockHolder lh = vb->ht.getLockedBucket(key, &bucket_num);
                StoredValue *v = epstore->fetchValidValue(vb, key, bucket_num);
                if (v) {
                    const TapConfig &config = epe->getTapConfig();
                    d.snooze(t, config.getRequeueSleepTime());
                    ++stats.numTapBGFetchRequeued;
                    return true;
                }
            }
        }

        CompletedBGFetchTapOperation tapop;
        epe->getTapConnMap().performTapOp(name, tapop, epe);

        hrtime_t stop = gethrtime();

        if (stop > start && start > init) {
            // skip the measurement if the counter wrapped...
            ++stats.tapBgNumOperations;
            hrtime_t w = (start - init) / 1000;
            stats.tapBgWait += w;
            stats.tapBgWaitHisto.add(w);
            stats.tapBgMinWait.setIfLess(w);
            stats.tapBgMaxWait.setIfBigger(w);

            hrtime_t l = (stop - start) / 1000;
            stats.tapBgLoad += l;
            stats.tapBgLoadHisto.add(l);
            stats.tapBgMinLoad.setIfLess(l);
            stats.tapBgMaxLoad.setIfBigger(l);
        }

        return false;
    }

    std::string description() {
        std::stringstream ss;
        ss << "Fetching item from disk for tap:  " << key;
        return ss.str();
    }

private:
    EventuallyPersistentEngine *epe;
    const std::string           name;
    std::string                 key;
    uint16_t                    vbucket;
    uint16_t                    vbver;
    uint64_t                    rowid;
    const void                 *cookie;

    hrtime_t init;
    hrtime_t start;

    BGFetchCounter counter;
};

void TapProducer::queueBGFetch(const std::string &key, uint64_t id,
                                 uint16_t vb, uint16_t vbv) {
    LockHolder lh(queueLock);
    TapBGFetchQueueItem qi(key, id, vb, vbv);
    backfillQueue.push(qi);
    ++bgQueued;
    ++bgQueueSize;

    stats.memOverhead.incr(qi.size());
    assert(stats.memOverhead.get() < GIGANTOR);
    assert(!empty_UNLOCKED());
    assert(!idle_UNLOCKED());
    assert(!complete_UNLOCKED());
}

void TapProducer::runBGFetch(Dispatcher *dispatcher, const void *c) {
    LockHolder lh(queueLock);
    TapBGFetchQueueItem qi(backfillQueue.front());
    backfillQueue.pop();
    --bgQueueSize;
    stats.memOverhead.decr(qi.size());
    assert(stats.memOverhead.get() < GIGANTOR);

    shared_ptr<TapBGFetchCallback> dcb(new TapBGFetchCallback(&engine,
                                                              getName(), qi.key,
                                                              qi.vbucket, qi.vbversion,
                                                              qi.id, c));
    ++bgJobIssued;
    dispatcher->schedule(dcb, NULL, Priority::TapBgFetcherPriority);
}

void TapProducer::gotBGItem(Item *i, bool implicitEnqueue) {
    LockHolder lh(queueLock);
    // implicitEnqueue is used for the optimized disk fetch wherein we
    // receive the item and want the stats to reflect an
    // enqueue/execute cycle.
    if (implicitEnqueue) {
        ++bgQueued;
        ++bgJobIssued;
        ++bgJobCompleted;
    }
    backfilledItems.push(i);
    ++bgResultSize;

    stats.memOverhead.incr(sizeof(Item *));
    assert(stats.memOverhead.get() < GIGANTOR);
    assert(hasItem());
}

void TapProducer::completedBGFetchJob() {
    ++bgJobCompleted;
}

Item* TapProducer::nextFetchedItem() {
    LockHolder lh(queueLock);
    assert(hasItem());
    Item *rv = backfilledItems.front();
    assert(rv);
    backfilledItems.pop();
    --bgResultSize;

    stats.memOverhead.decr(sizeof(Item *));
    assert(stats.memOverhead.get() < GIGANTOR);

    return rv;
}

void TapProducer::addStats(ADD_STAT add_stat, const void *c) {
    TapConnection::addStats(add_stat, c);
    addStat("qlen", getQueueSize(), add_stat, c);
    addStat("qlen_high_pri", vBucketHighPriority.size(), add_stat, c);
    addStat("qlen_low_pri", vBucketLowPriority.size(), add_stat, c);
    addStat("vb_filters", vbucketFilter.size(), add_stat, c);
    addStat("vb_filter", filterText.c_str(), add_stat, c);
    addStat("rec_fetched", recordsFetched, add_stat, c);
    if (recordsSkipped > 0) {
        addStat("rec_skipped", recordsSkipped, add_stat, c);
    }
    addStat("idle", idle(), add_stat, c);
    addStat("empty", empty(), add_stat, c);
    addStat("complete", complete(), add_stat, c);
    addStat("has_item", hasItem(), add_stat, c);
    addStat("has_queued_item", hasQueuedItem(), add_stat, c);
    addStat("bg_wait_for_results", waitForBackfill(), add_stat, c);
    addStat("bg_queue_size", bgQueueSize, add_stat, c);
    addStat("bg_queued", bgQueued, add_stat, c);
    addStat("bg_result_size", bgResultSize, add_stat, c);
    addStat("bg_results", bgResults, add_stat, c);
    addStat("bg_jobs_issued", bgJobIssued, add_stat, c);
    addStat("bg_jobs_completed", bgJobCompleted, add_stat, c);
    addStat("bg_backlog_size", getRemaingOnDisk(), add_stat, c);
    addStat("flags", flagsText, add_stat, c);
    addStat("suspended", isSuspended(), add_stat, c);
    addStat("paused", paused, add_stat, c);
    addStat("pending_backfill", isPendingBackfill(), add_stat, c);
    addStat("pending_disk_backfill", isPendingDiskBackfill(), add_stat, c);
    addStat("backfill_completed", isBackfillCompleted(), add_stat, c);

    addStat("queue_memory", getQueueMemory(), add_stat, c);
    addStat("queue_fill", getQueueFillTotal(), add_stat, c);
    addStat("queue_drain", getQueueDrainTotal(), add_stat, c);
    addStat("queue_backoff", getQueueBackoff(), add_stat, c);
    addStat("queue_backfillremaining", getBackfillRemaining(), add_stat, c);
    addStat("queue_itemondisk", getRemaingOnDisk(), add_stat, c);
    addStat("total_backlog_size", getBackfillRemaining() + getRemainingOnCheckpoints(),
            add_stat, c);
    addStat("total_noops", numNoops, add_stat, c);

    if (reconnects > 0) {
        addStat("reconnects", reconnects, add_stat, c);
    }
    if (backfillAge != 0) {
        addStat("backfill_age", (size_t)backfillAge, add_stat, c);
    }

    if (supportAck) {
        addStat("ack_seqno", seqno, add_stat, c);
        addStat("recv_ack_seqno", seqnoReceived, add_stat, c);
        addStat("seqno_ack_requested", seqnoAckRequested, add_stat, c);
        addStat("ack_log_size", getTapAckLogSize(), add_stat, c);
        addStat("ack_window_full", windowIsFull(), add_stat, c);
        if (windowIsFull()) {
            addStat("expires", expiryTime - ep_current_time(), add_stat, c);
        }
        addStat("num_tap_nack", numTapNack, add_stat, c);
        addStat("num_tap_tmpfail_survivors", numTmpfailSurvivors, add_stat, c);
        addStat("ack_playback_size", getTapAckLogSize(), add_stat, c);
     }
}

void TapProducer::processedEvent(tap_event_t event, ENGINE_ERROR_CODE)
{
    assert(event == TAP_ACK);
}

/**************** TAP Consumer **********************************************/
TapConsumer::TapConsumer(EventuallyPersistentEngine &theEngine,
                         const void *c,
                         const std::string &n) :
    TapConnection(theEngine, c, n)
{
    setSupportAck(true);
}

void TapConsumer::addStats(ADD_STAT add_stat, const void *c) {
    TapConnection::addStats(add_stat, c);
    addStat("num_delete", numDelete, add_stat, c);
    addStat("num_delete_failed", numDeleteFailed, add_stat, c);
    addStat("num_flush", numFlush, add_stat, c);
    addStat("num_flush_failed", numFlushFailed, add_stat, c);
    addStat("num_mutation", numMutation, add_stat, c);
    addStat("num_mutation_failed", numMutationFailed, add_stat, c);
    addStat("num_opaque", numOpaque, add_stat, c);
    addStat("num_opaque_failed", numOpaqueFailed, add_stat, c);
    addStat("num_vbucket_set", numVbucketSet, add_stat, c);
    addStat("num_vbucket_set_failed", numVbucketSetFailed, add_stat, c);
    addStat("num_checkpoint_start", numCheckpointStart, add_stat, c);
    addStat("num_checkpoint_start_failed", numCheckpointStartFailed, add_stat, c);
    addStat("num_checkpoint_end", numCheckpointEnd, add_stat, c);
    addStat("num_checkpoint_end_failed", numCheckpointEndFailed, add_stat, c);
    addStat("num_unknown", numUnknown, add_stat, c);
}

void TapConsumer::setBackfillPhase(bool isBackfill, uint16_t vbucket) {
    const VBucketMap &vbuckets = engine.getEpStore()->getVBuckets();
    RCPtr<VBucket> vb = vbuckets.getBucket(vbucket);
    if (!(vb && supportCheckpointSync)) {
        return;
    }

    vb->setBackfillPhase(isBackfill);
    if (isBackfill) {
        // set the open checkpoint id to 0 to indicate the backfill phase.
        vb->checkpointManager.setOpenCheckpointId(0);
        // Note that when backfill is started, the destination always resets the vbucket
        // and its checkpoint datastructure.
    } else {
        // If backfill is completed for a given vbucket subscribed by this consumer, schedule
        // backfill for all TAP connections that are currently replicating that vbucket,
        // so that replica chain can be synchronized.
        std::set<uint16_t> backfillVB;
        backfillVB.insert(vbucket);
        TapConnMap &connMap = engine.getTapConnMap();
        connMap.scheduleBackfill(backfillVB);
    }
}

bool TapConsumer::isBackfillPhase(uint16_t vbucket) {
    const VBucketMap &vbuckets = engine.getEpStore()->getVBuckets();
    RCPtr<VBucket> vb = vbuckets.getBucket(vbucket);
    if (vb && vb->isBackfillPhase()) {
        return true;
    }
    return false;
}

void TapConsumer::processedEvent(tap_event_t event, ENGINE_ERROR_CODE ret)
{
    switch (event) {
    case TAP_ACK:
        /* A tap consumer should _NEVER_ receive a tap ack */
        abort();
        break;

    case TAP_FLUSH:
        if (ret == ENGINE_SUCCESS) {
            ++numFlush;
        } else {
            ++numFlushFailed;
        }
        break;

    case TAP_DELETION:
        if (ret == ENGINE_SUCCESS) {
            ++numDelete;
        } else {
            ++numDeleteFailed;
        }
        break;

    case TAP_MUTATION:
        if (ret == ENGINE_SUCCESS) {
            ++numMutation;
        } else {
            ++numMutationFailed;
        }
        break;

    case TAP_OPAQUE:
        if (ret == ENGINE_SUCCESS) {
            ++numOpaque;
        } else {
            ++numOpaqueFailed;
        }
        break;

    case TAP_VBUCKET_SET:
        if (ret == ENGINE_SUCCESS) {
            ++numVbucketSet;
        } else {
            ++numVbucketSetFailed;
        }
        break;

    case TAP_CHECKPOINT_START:
        if (ret == ENGINE_SUCCESS) {
            ++numCheckpointStart;
        } else {
            ++numCheckpointStartFailed;
        }
        break;

    case TAP_CHECKPOINT_END:
        if (ret == ENGINE_SUCCESS) {
            ++numCheckpointEnd;
        } else {
            ++numCheckpointEndFailed;
        }
        break;

    default:
        ++numUnknown;
    }
}

bool TapConsumer::processCheckpointCommand(tap_event_t event, uint16_t vbucket,
                                           uint64_t checkpointId) {
    const VBucketMap &vbuckets = engine.getEpStore()->getVBuckets();
    RCPtr<VBucket> vb = vbuckets.getBucket(vbucket);
    if (!vb) {
        return false;
    }

    // If the vbucket is in active, but not allowed to accept checkpoint messaages, simply ignore
    // those messages.
    if (vb->getState() == vbucket_state_active &&
        !engine.getCheckpointConfig().isInconsistentSlaveCheckpoint()) {
        return true;
    }

    bool ret = true;
    switch (event) {
    case TAP_CHECKPOINT_START:
        {
            // This is necessary for supporting backward compatibility to 1.7
            if (vb->isBackfillPhase() && checkpointId > 0) {
                setBackfillPhase(false, vbucket);
            }

            bool persistenceCursorRepositioned = false;
            ret = vb->checkpointManager.checkAndAddNewCheckpoint(checkpointId,
                                                                 persistenceCursorRepositioned);
            if (ret && persistenceCursorRepositioned) {
                // If persistence cursor is reset to the beginning of the new checkpoint, set
                // the ID of the last persisted checkpoint to (new checkpoint ID -1) if necessary
                engine.getEpStore()->setPersistenceCheckpointId(vbucket, checkpointId - 1);
            }
        }
        break;
    case TAP_CHECKPOINT_END:
        ret = vb->checkpointManager.closeOpenCheckpoint(checkpointId);
        break;
    default:
        ret = false;
        break;
    }
    return ret;
}

void TapConsumer::checkVBOpenCheckpoint(uint16_t vbucket) {
    const VBucketMap &vbuckets = engine.getEpStore()->getVBuckets();
    RCPtr<VBucket> vb = vbuckets.getBucket(vbucket);
    if (!vb) {
        return;
    }
    bool forceCreation = vb->checkpointManager.isCheckpointCreationForHighMemUsage(vb);
    vb->checkpointManager.checkOpenCheckpoint(forceCreation, true);
}

bool TapConsumer::processOnlineUpdateCommand(uint32_t opcode, uint16_t vbucket) {
    const VBucketMap &vbuckets = engine.getEpStore()->getVBuckets();
    RCPtr<VBucket> vb = vbuckets.getBucket(vbucket);
    if (!vb) {
        return false;
    }

    protocol_binary_response_status ret;
    switch (opcode) {
    case TAP_OPAQUE_START_ONLINEUPDATE:
        ret = vb->checkpointManager.startOnlineUpdate();
        getLogger()->log(EXTENSION_LOG_INFO, NULL,
                         "Start online update\n");
        break;
    case TAP_OPAQUE_STOP_ONLINEUPDATE:
        ret = vb->checkpointManager.stopOnlineUpdate();
        getLogger()->log(EXTENSION_LOG_INFO, NULL,
                         "Complete online update\n");
        break;
    case TAP_OPAQUE_REVERT_ONLINEUPDATE:
        ret = engine.getEpStore()->revertOnlineUpdate(vb);
        getLogger()->log(EXTENSION_LOG_INFO, NULL,
                         "Revert online update\n");
        break;
    default:
        ret = PROTOCOL_BINARY_RESPONSE_NOT_SUPPORTED;
        break;
    }
    return (ret == PROTOCOL_BINARY_RESPONSE_SUCCESS);
}

bool TapProducer::isTimeForNoop() {
    bool rv = noop.swap(false);
    if (rv) {
        ++numNoops;
    }
    return rv;
}

void TapProducer::setTimeForNoop()
{
    rel_time_t now = ep_current_time();
    noop = (lastMsgTime + engine.getTapConnMap().getTapNoopInterval()) < now ? true : false;
}

bool TapProducer::cleanSome()
{
    int ii = 0;
    LockHolder lh(queueLock);
    while (!backfilledItems.empty() && ii < 1000) {
        Item *i(backfilledItems.front());
        assert(i);
        delete i;
        backfilledItems.pop();
        --bgResultSize;
        ++ii;
    }
    stats.memOverhead.decr(ii * sizeof(Item *));
    assert(stats.memOverhead.get() < GIGANTOR);

    return backfilledItems.empty();
}

queued_item TapProducer::next(bool &shouldPause) {
    LockHolder lh(queueLock);
    shouldPause = false;

    if (queue->empty() && isBackfillCompleted_UNLOCKED()) {
        const VBucketMap &vbuckets = engine.getEpStore()->getVBuckets();
        uint16_t invalid_count = 0;
        uint16_t open_checkpoint_count = 0;
        uint16_t wait_for_ack_count = 0;

        std::map<uint16_t, TapCheckpointState>::iterator it = tapCheckpointState.begin();
        for (; it != tapCheckpointState.end(); ++it) {
            uint16_t vbid = it->first;
            RCPtr<VBucket> vb = vbuckets.getBucket(vbid);
            if (!vb || (vb->getState() == vbucket_state_dead && !doTakeOver)) {
                ++invalid_count;
                continue;
            }

            bool isLastItem = false;
            queued_item qi = vb->checkpointManager.nextItem(name, isLastItem);
            switch(qi->getOperation()) {
            case queue_op_set:
            case queue_op_del:
                if (supportCheckpointSync && isLastItem) {
                    it->second.lastItem = true;
                } else {
                    it->second.lastItem = false;
                }
                addEvent_UNLOCKED(qi);
                break;
            case queue_op_checkpoint_start:
                {
                    uint64_t checkpointId;
                    memcpy(&checkpointId, qi->getValue()->getData(), sizeof(checkpointId));
                    checkpointId = ntohll(checkpointId);
                    it->second.currentCheckpointId = checkpointId;
                    if (supportCheckpointSync) {
                        it->second.state = checkpoint_start;
                        addCheckpointMessage_UNLOCKED(qi);
                    }
                }
                break;
            case queue_op_checkpoint_end:
                if (supportCheckpointSync) {
                    it->second.state = checkpoint_end;
                    uint32_t seqnoAcked;
                    if (seqnoReceived == 0) {
                        seqnoAcked = 0;
                    } else {
                        seqnoAcked = isLastAckSucceed ? seqnoReceived : seqnoReceived - 1;
                    }
                    if (it->second.lastSeqNum <= seqnoAcked) {
                        addCheckpointMessage_UNLOCKED(qi);
                    } else {
                        vb->checkpointManager.decrTapCursorFromCheckpointEnd(name);
                        ++wait_for_ack_count;
                    }
                }
                break;
            case queue_op_online_update_start:
                {
                    TapVBucketEvent ev(TAP_OPAQUE, qi->getVBucketId(),
                                         (vbucket_state_t)htonl(TAP_OPAQUE_START_ONLINEUPDATE));
                    addVBucketHighPriority_UNLOCKED(ev);
                }
                break;
            case queue_op_online_update_end:
                {
                    TapVBucketEvent ev(TAP_OPAQUE, qi->getVBucketId(),
                                         (vbucket_state_t)htonl(TAP_OPAQUE_STOP_ONLINEUPDATE));
                    addVBucketHighPriority_UNLOCKED(ev);
                }
                break;
            case queue_op_online_update_revert:
                {
                    TapVBucketEvent ev(TAP_OPAQUE, qi->getVBucketId(),
                                         (vbucket_state_t)htonl(TAP_OPAQUE_REVERT_ONLINEUPDATE));
                    addVBucketHighPriority_UNLOCKED(ev);
                }
                break;
            case queue_op_empty:
                {
                    ++open_checkpoint_count;
                    if (closedCheckpointOnly) {
                        // If all the cursors are at the open checkpoints, send the OPAQUE message
                        // to the TAP client so that it can close the connection if necessary.
                        if (open_checkpoint_count == (tapCheckpointState.size() - invalid_count)) {
                            TapVBucketEvent ev(TAP_OPAQUE, qi->getVBucketId(),
                                               (vbucket_state_t)htonl(TAP_OPAQUE_OPEN_CHECKPOINT));
                            addVBucketHighPriority_UNLOCKED(ev);
                        }
                    }
                }
                break;
            default:
                break;
            }
        }

        if (wait_for_ack_count == (tapCheckpointState.size() - invalid_count)) {
            // All the TAP cursors are now at their checkpoint end position and should wait until
            // they are implicitly acked for all items belonging to their corresponding checkpoint.
            shouldPause = true;
        } else if ((wait_for_ack_count + open_checkpoint_count) ==
                   (tapCheckpointState.size() - invalid_count)) {
            // All the TAP cursors are either at their checkpoint end position to wait for acks or
            // reaches to the end of the current open checkpoint.
            shouldPause = true;
        }
    }

    if (!queue->empty()) {
        queued_item qi = queue->front();
        queue->pop_front();
        queueSize = queue->empty() ? 0 : queueSize - 1;
        if (queueMemSize > sizeof(queued_item)) {
            queueMemSize.decr(sizeof(queued_item));
        } else {
            queueMemSize.set(0);
        }
        stats.memOverhead.decr(sizeof(queued_item));
        assert(stats.memOverhead.get() < GIGANTOR);
        ++recordsFetched;
        return qi;
    }

    if (!isBackfillCompleted_UNLOCKED()) {
        shouldPause = true;
    }
    queued_item empty_item(new QueuedItem("", 0xffff, queue_op_empty));
    return empty_item;
}

size_t TapProducer::getRemainingOnCheckpoints() {
    LockHolder lh(queueLock);

    size_t numItems = 0;
    const VBucketMap &vbuckets = engine.getEpStore()->getVBuckets();
    std::map<uint16_t, TapCheckpointState>::iterator it = tapCheckpointState.begin();
    for (; it != tapCheckpointState.end(); ++it) {
        uint16_t vbid = it->first;
        RCPtr<VBucket> vb = vbuckets.getBucket(vbid);
        if (!vb || (vb->getState() == vbucket_state_dead && !doTakeOver)) {
            continue;
        }
        numItems += vb->checkpointManager.getNumItemsForTAPConnection(name);
    }
    return numItems;
}

bool TapProducer::hasNextFromCheckpoints_UNLOCKED() {
    bool hasNext = false;
    const VBucketMap &vbuckets = engine.getEpStore()->getVBuckets();
    std::map<uint16_t, TapCheckpointState>::iterator it = tapCheckpointState.begin();
    for (; it != tapCheckpointState.end(); ++it) {
        uint16_t vbid = it->first;
        RCPtr<VBucket> vb = vbuckets.getBucket(vbid);
        if (!vb || (vb->getState() == vbucket_state_dead && !doTakeOver)) {
            continue;
        }
        hasNext = vb->checkpointManager.hasNext(name);
        if (hasNext) {
            break;
        }
    }
    return hasNext;
}

bool TapProducer::SetCursorToOpenCheckpoint(uint16_t vbid) {
    LockHolder lh(queueLock);
    const VBucketMap &vbuckets = engine.getEpStore()->getVBuckets();
    RCPtr<VBucket> vb = vbuckets.getBucket(vbid);
    if (!vb || vb->getState() == vbucket_state_dead) {
        return false;
    }

    uint64_t checkpointId = vb->checkpointManager.getOpenCheckpointId();
    std::map<uint16_t, TapCheckpointState>::iterator it = tapCheckpointState.find(vbid);
    if (it == tapCheckpointState.end() || dumpQueue) {
        return false;
    }

    vb->checkpointManager.registerTAPCursor(name, checkpointId, closedCheckpointOnly, true);
    it->second.currentCheckpointId = checkpointId;
    return true;
}

void TapProducer::setRegisteredClient(bool isRegisteredClient) {
    registeredTAPClient = isRegisteredClient;
}

void TapProducer::setClosedCheckpointOnlyFlag(bool isClosedCheckpointOnly) {
    closedCheckpointOnly = isClosedCheckpointOnly;
}

void TapProducer::scheduleBackfill_UNLOCKED(const std::vector<uint16_t> &vblist) {
    const VBucketMap &vbuckets = engine.getEpStore()->getVBuckets();
    std::vector<uint16_t> vbs;
    std::vector<uint16_t>::const_iterator vbit = vblist.begin();
    // Skip all the vbuckets that are receiving backfill items from the upstream servers.
    for (; vbit != vblist.end(); ++vbit) {
        RCPtr<VBucket> vb = vbuckets.getBucket(*vbit);
        if (vb && !vb->isBackfillPhase()) {
            vbs.push_back(*vbit);
        }
    }

    if (vbs.empty()) {
        return;
    }

    if (!backfillCompleted) {
        // Backfill tasks from the current backfill session are still running.
        // Simply add the new vbuckets only to the next backfill task.

        if (!doRunBackfill) {
            std::vector<uint16_t> emptyVBs;
            // Clear backfill vb filter for the next backfill task
            backFillVBucketFilter.assign(emptyVBs);
        }
        std::vector<uint16_t>::iterator it = vbs.begin();
        for(; it != vbs.end(); ++it) {
            std::pair<std::set<uint16_t>::iterator, bool> ret = backfillVBuckets.insert(*it);
            if (ret.second) {
                backFillVBucketFilter.addVBucket(*it);
            }
        }
    } else {
        // All backfill tasks from the current backfill session were completed.
        // This will create a new backfill session.
        backfillVBuckets.clear();
        backfillVBuckets.insert(vbs.begin(), vbs.end());
        backFillVBucketFilter.assign(vbs);
    }

    // Send an initial_vbucket_stream message to the destination node so that it can
    // delete the corresponding vbucket before receiving the backfill stream.
    const std::vector<uint16_t> &newBackfillVBs = backFillVBucketFilter.getVector();
    std::vector<uint16_t>::const_iterator it = newBackfillVBs.begin();
    for (; it != newBackfillVBs.end(); ++it) {
        TapVBucketEvent hi(TAP_OPAQUE, *it,
                           (vbucket_state_t)htonl(TAP_OPAQUE_INITIAL_VBUCKET_STREAM));
        addVBucketHighPriority_UNLOCKED(hi);
    }

    if (newBackfillVBs.size() > 0) {
        doRunBackfill = true;
        backfillCompleted = false;
    }
}

static void notifyReplicatedItems(std::list<TapLogElement>::iterator from,
                                  std::list<TapLogElement>::iterator to,
                                  EventuallyPersistentEngine &engine) {

    size_t numTapLogs = 0;
    for (std::list<TapLogElement>::iterator it = from; it != to; ++it) {
        if (it->event == TAP_MUTATION) {
            queued_item qi = it->item;
            StoredValue *sv = engine.getEpStore()->getStoredValue(qi->getKey(),
                                                                  qi->getVBucketId(),
                                                                  false);
            if (sv != NULL) {
                sv->incrementNumReplicas();
            }
        }
        ++numTapLogs;
    }

    engine.getEpStats().memOverhead.decr(numTapLogs * sizeof(TapLogElement));
    assert(engine.getEpStats().memOverhead.get() < GIGANTOR);
}<|MERGE_RESOLUTION|>--- conflicted
+++ resolved
@@ -151,14 +151,9 @@
     queueMemSize(0),
     queueFill(0),
     queueDrain(0),
-<<<<<<< HEAD
     seqno(theEngine.getTapConfig().getAckInitialSequenceNumber()),
     seqnoReceived(theEngine.getTapConfig().getAckInitialSequenceNumber() - 1),
-=======
-    seqno(initialAckSequenceNumber),
-    seqnoReceived(initialAckSequenceNumber - 1),
-    seqnoAckRequested(initialAckSequenceNumber - 1),
->>>>>>> fb162156
+    seqnoAckRequested(theEngine.getTapConfig().getAckInitialSequenceNumber() - 1),
     notifySent(false),
     registeredTAPClient(false),
     lastMsgTime(ep_current_time()),
@@ -533,7 +528,7 @@
         // cursor is reset to the beginning of the checkpoint to which the cursor currently belongs.
         tapLog.clear();
         clearQueues_UNLOCKED();
-        seqno = initialAckSequenceNumber;
+        seqno = engine.getTapConfig().getAckInitialSequenceNumber();
         seqnoReceived = seqno -1;
         seqnoAckRequested = seqno - 1;
         checkpointMsgCounter = 0;
