/* -*- Mode: C++; tab-width: 4; c-basic-offset: 4; indent-tabs-mode: nil -*- */
#ifndef DISPATCHER_HH
#define DISPATCHER_HH

#include <stdexcept>
#include <queue>

#include "common.hh"
#include "locks.hh"

class Dispatcher;

enum task_state {
    task_dead,
    task_running,
    task_sleeping
};

enum dispatcher_state {
    dispatcher_running,
    dispatcher_stopping,
    dispatcher_stopped
};

class Task;

typedef shared_ptr<Task> TaskId;

class DispatcherCallback {
public:
    virtual ~DispatcherCallback() {}
    virtual bool callback(Dispatcher &d, TaskId t) = 0;
};

class CompareTasks;

class Task {
friend class CompareTasks;
public:
    ~Task() { }
private:
    Task(shared_ptr<DispatcherCallback> cb, int p=0, double sleeptime=0) :
         callback(cb), priority(p) {
        if (sleeptime > 0) {
            snooze(sleeptime);
        } else {
            state = task_running;
        }
    }

    Task(const Task &task) {
        priority = task.priority;
        state = task_running;
        callback = task.callback;
    }

    void snooze(const double secs) {
        LockHolder lh(mutex);
        gettimeofday(&waketime, NULL);
        advance_tv(waketime, secs);
        state = task_sleeping;
    }

    bool run(Dispatcher &d, TaskId t) {
        return callback->callback(d, t);
    }

    void cancel() {
        LockHolder lh(mutex);
        state = task_dead;
    }

    friend class Dispatcher;
    std::string name;
    struct timeval waketime;
    shared_ptr<DispatcherCallback> callback;
    int priority;
    enum task_state state;
    Mutex mutex;
};

class CompareTasks {
public:
    bool operator()(TaskId t1, TaskId t2) {
        if (t1->state == task_running) {
            if (t2->state == task_running) {
                return t1->priority > t2->priority;
            } else if (t2->state == task_sleeping) {
                return false;
            }
        } else if (t1->state == task_sleeping && t2->state == task_sleeping) {
            return less_tv(t2->waketime, t1->waketime);
        }
        return true;
    }
};

class Dispatcher {
public:
    Dispatcher() : state(dispatcher_running) { }

    ~Dispatcher() {
        stop();
    }

    void schedule(shared_ptr<DispatcherCallback> callback,
                  TaskId *outtid,
                  int priority=0, double sleeptime=0);

    void wake(TaskId task, TaskId *outtid);

    void start();
    void stop();

<<<<<<< HEAD
    void run() {
        getLogger()->log(EXTENSION_LOG_DEBUG, NULL, "Dispatcher starting\n");
        while (state == dispatcher_running) {
            LockHolder lh(mutex);
            if (queue.empty()) {
                // Wait forever
                mutex.wait();
            } else {
                TaskId task = queue.top();
                assert(task);
                LockHolder tlh(task->mutex);
                switch (task->state) {
                case task_sleeping:
                    {
                        struct timeval tv;
                        gettimeofday(&tv, NULL);
                        if (less_tv(tv, task->waketime)) {
                            tlh.unlock();
                            mutex.wait(task->waketime);
                        } else {
                            task->state = task_running;
                        }
                    }
                    break;
                case task_running:
                    queue.pop();
                    lh.unlock();
                    tlh.unlock();
                    try {
                        if(task->run(*this, TaskId(task))) {
                            reschedule(task);
                        }
                    } catch (std::exception& e) {
                        std::cerr << "exception caught in task " << task->name << ": " << e.what() << std::endl;
                    } catch(...) {
                        std::cerr << "Caught a fatal exception in task" << task->name <<std::endl;
                    }
                    break;
                case task_dead:
                    queue.pop();
                    break;
                default:
                    throw std::runtime_error("Unexpected state for task");
                }
            }
        }

        state = dispatcher_stopped;
        mutex.notify();
        getLogger()->log(EXTENSION_LOG_DEBUG, NULL, "Dispatcher exited\n");
    }

    void stop() {
        LockHolder lh(mutex);
        if (state == dispatcher_stopped || state == dispatcher_stopping) {
            return;
        }
        getLogger()->log(EXTENSION_LOG_DEBUG, NULL, "Stopping dispatcher\n");
        state = dispatcher_stopping;
        mutex.notify();
        lh.unlock();
        pthread_join(thread, NULL);
        getLogger()->log(EXTENSION_LOG_DEBUG, NULL, "Dispatcher stopped\n");
    }
=======
    void run();
>>>>>>> dc221895

    void snooze(TaskId t, double sleeptime) {
        t->snooze(sleeptime);
    }

    void cancel(TaskId t) {
        t->cancel();
    }

private:
    void reschedule(TaskId task) {
        // If the task is already in the queue it'll get run twice
        LockHolder lh(mutex);
        queue.push(task);
    }

    pthread_t thread;
    SyncObject mutex;
    std::priority_queue<TaskId, std::deque<TaskId >,
                        CompareTasks> queue;
    enum dispatcher_state state;
};

#endif<|MERGE_RESOLUTION|>--- conflicted
+++ resolved
@@ -112,74 +112,7 @@
     void start();
     void stop();
 
-<<<<<<< HEAD
-    void run() {
-        getLogger()->log(EXTENSION_LOG_DEBUG, NULL, "Dispatcher starting\n");
-        while (state == dispatcher_running) {
-            LockHolder lh(mutex);
-            if (queue.empty()) {
-                // Wait forever
-                mutex.wait();
-            } else {
-                TaskId task = queue.top();
-                assert(task);
-                LockHolder tlh(task->mutex);
-                switch (task->state) {
-                case task_sleeping:
-                    {
-                        struct timeval tv;
-                        gettimeofday(&tv, NULL);
-                        if (less_tv(tv, task->waketime)) {
-                            tlh.unlock();
-                            mutex.wait(task->waketime);
-                        } else {
-                            task->state = task_running;
-                        }
-                    }
-                    break;
-                case task_running:
-                    queue.pop();
-                    lh.unlock();
-                    tlh.unlock();
-                    try {
-                        if(task->run(*this, TaskId(task))) {
-                            reschedule(task);
-                        }
-                    } catch (std::exception& e) {
-                        std::cerr << "exception caught in task " << task->name << ": " << e.what() << std::endl;
-                    } catch(...) {
-                        std::cerr << "Caught a fatal exception in task" << task->name <<std::endl;
-                    }
-                    break;
-                case task_dead:
-                    queue.pop();
-                    break;
-                default:
-                    throw std::runtime_error("Unexpected state for task");
-                }
-            }
-        }
-
-        state = dispatcher_stopped;
-        mutex.notify();
-        getLogger()->log(EXTENSION_LOG_DEBUG, NULL, "Dispatcher exited\n");
-    }
-
-    void stop() {
-        LockHolder lh(mutex);
-        if (state == dispatcher_stopped || state == dispatcher_stopping) {
-            return;
-        }
-        getLogger()->log(EXTENSION_LOG_DEBUG, NULL, "Stopping dispatcher\n");
-        state = dispatcher_stopping;
-        mutex.notify();
-        lh.unlock();
-        pthread_join(thread, NULL);
-        getLogger()->log(EXTENSION_LOG_DEBUG, NULL, "Dispatcher stopped\n");
-    }
-=======
     void run();
->>>>>>> dc221895
 
     void snooze(TaskId t, double sleeptime) {
         t->snooze(sleeptime);
