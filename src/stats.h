--- conflicted
+++ resolved
@@ -537,14 +537,7 @@
         numValueEjects.store(0);
         numFailedEjects.store(0);
         numNotMyVBuckets.store(0);
-<<<<<<< HEAD
-=======
-        io_num_read.store(0);
-        io_num_write.store(0);
-        io_read_bytes.store(0);
-        io_write_bytes.store(0);
         bg_fetched.store(0);
->>>>>>> 1527976f
         bgNumOperations.store(0);
         bgWait.store(0);
         bgLoad.store(0);
