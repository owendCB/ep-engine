--- conflicted
+++ resolved
@@ -447,8 +447,8 @@
             "%" PRIu64 " items sent from memory phase, "
             "%" PRIu64 " was last seqno sent",
             vb_,
-            uint64_t(itemsFromBackfill),
-            uint64_t(itemsFromMemory),
+            uint64_t(backfillItems.sent.load()),
+            uint64_t(itemsFromMemoryPhase),
             lastSentSeqno.load());
     }
     return resp;
@@ -760,21 +760,12 @@
             pushToReadyQ(new StreamEndResponse(opaque_, reason, vb_));
         }
         transitionState(STREAM_DEAD);
-<<<<<<< HEAD
-        LOG(EXTENSION_LOG_WARNING, "%s (vb %" PRId16 ") Stream closing, "
-            "%" PRIu64 " items sent from backfill phase, %" PRIu64 " items "
-            "sent from memory phase, %" PRIu64 " was last seqno sent, "
-            "reason: %s", producer->logHeader(), vb_,
-            uint64_t(backfillItems.sent.load()),
-            uint64_t(itemsFromMemoryPhase), lastSentSeqno.load(),
-=======
         LOG(EXTENSION_LOG_WARNING,
             "(vb %" PRIu16 ") Stream closing, "
             "sent until seqno %" PRIu64 " "
             "reason: %s",
             vb_,
             lastSentSeqno.load(),
->>>>>>> cac6c736
             getEndStreamStatusStr(reason));
     }
 }
