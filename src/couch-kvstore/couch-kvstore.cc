--- conflicted
+++ resolved
@@ -302,16 +302,10 @@
     start = gethrtime();
 }
 
-<<<<<<< HEAD
 CouchKVStore::CouchKVStore(Configuration &config, bool read_only) :
     KVStore(read_only), configuration(config),
     dbname(configuration.getDbname()), intransaction(false),
     backfillCounter(0)
-=======
-CouchKVStore::CouchKVStore(EPStats &stats, Configuration &config, bool read_only) :
-    KVStore(read_only), epStats(stats), configuration(config),
-    dbname(configuration.getDbname()), intransaction(false)
->>>>>>> 96592d6f
 {
     open();
     statCollectingFileOps = getCouchstoreStatsOps(&st.fsStats);
@@ -1214,20 +1208,11 @@
     }
 }
 
-<<<<<<< HEAD
 ScanContext* CouchKVStore::initScanContext(shared_ptr<Callback<GetValue> > cb,
                                            shared_ptr<Callback<CacheLookup> > cl,
                                            uint16_t vbid, uint64_t startSeqno,
                                            bool keysOnly, bool noDeletes,
                                            bool deletesOnly) {
-=======
-void CouchKVStore::loadDB(shared_ptr<Callback<GetValue> > cb,
-                          shared_ptr<Callback<CacheLookup> > cl,
-                          shared_ptr<Callback<SeqnoRange> > sr,
-                          bool keysOnly, uint16_t vbid,
-                          uint64_t startSeqno,
-                          couchstore_docinfos_options options) {
->>>>>>> 96592d6f
     Db *db = NULL;
     uint64_t rev = dbFileRevMap[vbid];
     couchstore_error_t errorCode = openDB(vbid, rev, &db,
@@ -2252,15 +2237,7 @@
 
 }
 
-<<<<<<< HEAD
 DBFileInfo CouchKVStore::getDbFileInfo(uint16_t vbid) {
-=======
-size_t CouchKVStore::getNumItems(uint16_t vbid) {
-    size_t docCount = cachedDocCount[vbid];
-    if ( docCount != (size_t) -1) {
-        return docCount;
-    }
->>>>>>> 96592d6f
 
     Db *db = NULL;
     uint64_t rev = dbFileRevMap[vbid];
