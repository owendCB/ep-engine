/* -*- Mode: C++; tab-width: 4; c-basic-offset: 4; indent-tabs-mode: nil -*- */
/*
 *     Copyright 2010 Couchbase, Inc
 *
 *   Licensed under the Apache License, Version 2.0 (the "License");
 *   you may not use this file except in compliance with the License.
 *   You may obtain a copy of the License at
 *
 *       http://www.apache.org/licenses/LICENSE-2.0
 *
 *   Unless required by applicable law or agreed to in writing, software
 *   distributed under the License is distributed on an "AS IS" BASIS,
 *   WITHOUT WARRANTIES OR CONDITIONS OF ANY KIND, either express or implied.
 *   See the License for the specific language governing permissions and
 *   limitations under the License.
 */

#ifndef SRC_TAPCONNMAP_H_
#define SRC_TAPCONNMAP_H_ 1

#include "config.h"

#include <iterator>
#include <list>
#include <map>
#include <set>
#include <string>
#include <vector>

#include "common.h"
#include "locks.h"
#include "syncobject.h"
#include "atomicqueue.h"

// Forward declaration
class ConnNotifier;
class TapConsumer;
class TapProducer;
class DcpConsumer;
class DcpProducer;
class Item;
class EventuallyPersistentEngine;

typedef SingleThreadedRCPtr<ConnHandler> connection_t;
/**
 * Base class for operations performed on tap connections.
 *
 * @see TapConnMap::performTapOp
 */
template <typename V>
class TapOperation {
public:
    virtual ~TapOperation() {}
    virtual void perform(TapProducer *tc, V arg) = 0;
};

/**
 * Indicate the tap operation is complete.
 */
class CompleteBackfillTapOperation : public TapOperation<void*> {
public:
    void perform(TapProducer *tc, void* arg);
};

/**
 * Indicate that we are going to schedule a tap disk backfill for a given vbucket.
 */
class ScheduleDiskBackfillTapOperation : public TapOperation<void*> {
public:
    void perform(TapProducer *tc, void* arg);
};

/**
 * Indicate the tap backfill disk stream thing is complete for a given vbucket.
 */
class CompleteDiskBackfillTapOperation : public TapOperation<void*> {
public:
    void perform(TapProducer *tc, void* arg);
};

/**
 * Complete a bg fetch job and give the item to the given tap connection.
 */
class CompletedBGFetchTapOperation : public TapOperation<Item*> {
public:
    CompletedBGFetchTapOperation(hrtime_t token, uint16_t vb, bool ie=false) :
        connToken(token), vbid(vb), implicitEnqueue(ie) {}

    void perform(TapProducer *tc, Item* arg);
private:
    hrtime_t connToken;
    uint16_t vbid;
    bool implicitEnqueue;
};

class TAPSessionStats {
public:
    TAPSessionStats() : normalShutdown(true) {}

    bool wasReplicationCompleted(const std::string &name) const;

    void clearStats(const std::string &name);

    bool normalShutdown;
    std::map<std::string, std::string> stats;
};


/**
 * Connection notifier type.
 */
enum conn_notifier_type {
    TAP_CONN_NOTIFIER, //!< TAP connection notifier
    DCP_CONN_NOTIFIER  //!< DCP connection notifier
};

/**
 * A collection of tap or dcp connections.
 */
class ConnMap {
public:
    ConnMap(EventuallyPersistentEngine &theEngine);
    virtual ~ConnMap();

    void initialize(conn_notifier_type ntype);

    Consumer *newConsumer(const void* c);

    /**
     * Disconnect a connection by its cookie.
     */
    virtual void disconnect(const void *cookie) = 0;

    /**
     * Call a function on each connection.
     */
    template <typename Fun>
    void each(Fun f) {
        LockHolder lh(connsLock);
        each_UNLOCKED(f);
    }

    /**
     * Call a function on each connection *without* a lock.
     */
    template <typename Fun>
    void each_UNLOCKED(Fun f) {
        std::for_each(all.begin(), all.end(), f);
    }

    /**
     * Return the number of connections for which this predicate is true.
     */
    template <typename Fun>
    size_t count_if(Fun f) {
        LockHolder lh(connsLock);
        return count_if_UNLOCKED(f);
    }

    /**
     * Return the number of connections for which this predicate is
     * true *without* a lock.
     */
    template <typename Fun>
    size_t count_if_UNLOCKED(Fun f) {
        return static_cast<size_t>(std::count_if(all.begin(), all.end(), f));
    }

    /**
     * Purge dead connections or identify paused connections that should send
     * NOOP messages to their destinations.
     */
    virtual void manageConnections() = 0;

    connection_t findByName(const std::string &name);

    virtual void shutdownAllConnections() = 0;

    void updateVBConnections(connection_t &conn,
                             const std::vector<uint16_t> &vbuckets);

    virtual void removeVBConnections(connection_t &conn);

    void addVBConnByVBId(connection_t &conn, int16_t vbid);

    void removeVBConnByVBId_UNLOCKED(connection_t &conn, int16_t vbid);

    void removeVBConnByVBId(connection_t &conn, int16_t vbid);

    /**
     * Notify a given paused Producer.
     *
     * @param tc Producer to be notified
     * @param schedule true if a notification event is pushed into a queue.
     *        Otherwise, directly notify the paused connection.
     */
    void notifyPausedConnection(connection_t conn, bool schedule = false);

    void notifyAllPausedConnections();
    bool notificationQueueEmpty();

    EventuallyPersistentEngine& getEngine() {
        return engine;
    }

protected:

    connection_t findByName_UNLOCKED(const std::string &name);

    Mutex                                    releaseLock;
    Mutex                                    connsLock;
    std::map<const void*, connection_t>      map_;
    std::list<connection_t>                  all;

    SpinLock *vbConnLocks;
    std::vector<std::list<connection_t> > vbConns;

    /* Handle to the engine who owns us */
    EventuallyPersistentEngine &engine;

    AtomicQueue<connection_t> pendingNotifications;
    ConnNotifier *connNotifier_;

    static size_t vbConnLockNum;
};

/**
 * Connection notifier that wakes up paused connections.
 */
class ConnNotifier {
public:
    ConnNotifier(conn_notifier_type ntype, ConnMap &cm)
        : notifier_type(ntype), connMap(cm), task(0),
          pendingNotification(false)  { }

    void start();

    void stop();

    void wake();

    void notifyMutationEvent();

    bool notifyConnections();

    conn_notifier_type getNotifierType() const {
        return notifier_type;
    }

private:
    static const double DEFAULT_MIN_STIME;

    conn_notifier_type notifier_type;
    ConnMap &connMap;
    AtomicValue<size_t> task;
    AtomicValue<bool> pendingNotification;
};

class TapConnMap : public ConnMap {

public:

    TapConnMap(EventuallyPersistentEngine &theEngine);

    /**
     * Find or build a tap connection for the given cookie and with
     * the given name.
     */
    TapProducer *newProducer(const void* cookie,
                             const std::string &name,
                             uint32_t flags,
                             uint64_t backfillAge,
                             int tapKeepAlive,
                             const std::vector<uint16_t> &vbuckets,
                             const std::map<uint16_t, uint64_t> &lastCheckpointIds);


    /**
     * Create a new consumer and add it in the list of TapConnections
     * @param e the engine
     * @param c the cookie representing the client
     * @return Pointer to the nw tap connection
     */
    TapConsumer *newConsumer(const void* c);

    void manageConnections();

    /**
     * Notify the paused connections that are responsible for replicating
     * a given vbucket.
     * @param vbid vbucket id
     */
    void notifyVBConnections(uint16_t vbid);

    /**
     * Set some backfilled events for a named conn.
     */
    bool setEvents(const std::string &name, std::list<queued_item> *q);

    void resetReplicaChain();

    /**
     * Get the size of the named backfill queue.
     *
     * @return the size, or -1 if we can't find the queue
     */
    ssize_t backfillQueueDepth(const std::string &name);

    void incrBackfillRemaining(const std::string &name,
                               size_t num_backfill_items);

    void shutdownAllConnections();

    void disconnect(const void *cookie);

    bool isTapConsumerConnected(uint16_t vbucket);

    void scheduleBackfill(const std::set<uint16_t> &backfillVBuckets);

    bool isBackfillCompleted(std::string &name);

    /**
     * Add an event to all tap connections telling them to flush their
     * items.
     */
    void addFlushEvent();

    /**
     * Change the vbucket filter for a given TAP producer
     * @param name TAP producer name
     * @param vbuckets a new vbucket filter
     * @param checkpoints last closed checkpoint ids for a new vbucket filter
     * @return true if the TAP producer's vbucket filter is changed successfully
     */
    bool changeVBucketFilter(const std::string &name,
                             const std::vector<uint16_t> &vbuckets,
                             const std::map<uint16_t, uint64_t> &checkpoints);

    /**
     * Load TAP-related stats from the previous engine sessions
     *
     * @param session_stats all the stats from the previous engine sessions
     */
    void loadPrevSessionStats(const std::map<std::string, std::string> &session_stats);

    /**
     * Check if the given TAP producer completed the replication before
     * shutdown or crash.
     *
     * @param name TAP producer's name
     * @return true if the replication from the given TAP producer was
     * completed before shutdown or crash.
     */
    bool prevSessionReplicaCompleted(const std::string &name) {
        return prevSessionStats.wasReplicationCompleted(name);
    }

    bool checkConnectivity(const std::string &name);

    bool closeConnectionByName(const std::string &name);

    bool mapped(connection_t &tc);

    /**
     * Perform a TapOperation for a named tap connection while holding
     * appropriate locks.
     *
     * @param name the name of the tap connection to run the op
     * @param tapop the operation to perform
     * @param arg argument for the tap operation
     *
     * @return true if the tap connection was valid and the operation
     *         was performed
     */
    template <typename V>
    bool performOp(const std::string &name, TapOperation<V> &tapop, V arg) {
        bool ret(true);
        LockHolder lh(connsLock);

        connection_t tc = findByName_UNLOCKED(name);
        if (tc.get()) {
            TapProducer *tp = dynamic_cast<TapProducer*>(tc.get());
            cb_assert(tp != NULL);
            tapop.perform(tp, arg);
            lh.unlock();
            notifyPausedConnection(tp, false);
        } else {
            ret = false;
        }

        return ret;
    }

    size_t getNoopInterval() const {
        return noopInterval_;
    }

    void setNoopInterval(size_t value) {
        noopInterval_ = value;
        nextNoop_ = 0;
    }

private:

    /**
     * Clear all the session stats for a given TAP producer
     *
     * @param name TAP producer's name
     */
    void clearPrevSessionStats(const std::string &name) {
        prevSessionStats.clearStats(name);
    }

    void getExpiredConnections_UNLOCKED(std::list<connection_t> &deadClients);

    void removeTapCursors_UNLOCKED(TapProducer *tp);

    bool closeConnectionByName_UNLOCKED(const std::string &name);

    TAPSessionStats prevSessionStats;
    size_t noopInterval_;
    size_t nextNoop_;

};


class DcpConnMap : public ConnMap {

public:

    DcpConnMap(EventuallyPersistentEngine &engine);

    /**
     * Find or build a dcp connection for the given cookie and with
     * the given name.
     */
    DcpProducer *newProducer(const void* cookie, const std::string &name,
                             bool notifyOnly);


    /**
     * Create a new consumer and add it in the list of TapConnections
     * @param e the engine
     * @param c the cookie representing the client
     * @return Pointer to the new dcp connection
     */
    DcpConsumer *newConsumer(const void* cookie, const std::string &name);

    void notifyVBConnections(uint16_t vbid, uint64_t bySeqno);

    void notifyBackfillManagerTasks();

    void removeVBConnections(connection_t &conn);

    void vbucketStateChanged(uint16_t vbucket, vbucket_state_t state);

    void shutdownAllConnections();

    void closeSlowStream(uint16_t vbid, const std::string &name);

    void disconnect(const void *cookie);

    void manageConnections();

    bool canAddBackfillToActiveQ();

    void decrNumActiveSnoozingBackfills();

    void updateMaxActiveSnoozingBackfills(size_t maxDataSize);

    uint16_t getNumActiveSnoozingBackfills () const {
        return numActiveSnoozingBackfills;
    }

    uint16_t getMaxActiveSnoozingBackfills () const {
        return maxActiveSnoozingBackfills;
    }

<<<<<<< HEAD
=======
    size_t getAggrDcpConsumerBufferSize () const {
        return aggrDcpConsumerBufferSize.load();
    }

    void incAggrDcpConsumerBufferSize (size_t bufSize) {
        aggrDcpConsumerBufferSize.fetch_add(bufSize);
    }

    void decAggrDcpConsumerBufferSize (size_t bufSize) {
        aggrDcpConsumerBufferSize.fetch_sub(bufSize);
    }

    bool isPassiveStreamConnected(uint16_t vbucket);

>>>>>>> 4e9bb9a2
    ENGINE_ERROR_CODE addPassiveStream(ConnHandler* conn, uint32_t opaque,
                                       uint16_t vbucket, uint32_t flags);

    /* Use this only for any quick direct stats from DcpConnMap. To collect
       individual conn stats from conn lists please use ConnStatBuilder */
    void addStats(ADD_STAT add_stat, const void *c);

private:

    void disconnect_UNLOCKED(const void *cookie);

    void closeAllStreams_UNLOCKED();

    std::list<connection_t> deadConnections;

    SpinLock numBackfillsLock;
    /* Db file memory */
    static const uint32_t dbFileMem;
    uint16_t numActiveSnoozingBackfills;
    uint16_t maxActiveSnoozingBackfills;
    /* Max num of backfills we want to have irrespective of memory */
    static const uint16_t numBackfillsThreshold;
    /* Max percentage of memory we want backfills to occupy */
    static const uint8_t numBackfillsMemThreshold;
};


#endif  // SRC_TAPCONNMAP_H_<|MERGE_RESOLUTION|>--- conflicted
+++ resolved
@@ -476,23 +476,8 @@
         return maxActiveSnoozingBackfills;
     }
 
-<<<<<<< HEAD
-=======
-    size_t getAggrDcpConsumerBufferSize () const {
-        return aggrDcpConsumerBufferSize.load();
-    }
-
-    void incAggrDcpConsumerBufferSize (size_t bufSize) {
-        aggrDcpConsumerBufferSize.fetch_add(bufSize);
-    }
-
-    void decAggrDcpConsumerBufferSize (size_t bufSize) {
-        aggrDcpConsumerBufferSize.fetch_sub(bufSize);
-    }
-
     bool isPassiveStreamConnected(uint16_t vbucket);
 
->>>>>>> 4e9bb9a2
     ENGINE_ERROR_CODE addPassiveStream(ConnHandler* conn, uint32_t opaque,
                                        uint16_t vbucket, uint32_t flags);
 
