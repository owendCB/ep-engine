--- conflicted
+++ resolved
@@ -435,12 +435,7 @@
 
 void Warmup::scheduleInitialize()
 {
-<<<<<<< HEAD
-    ExTask task = new WarmupInitialize(store, this, Priority::WarmupPriority);
-=======
-    ExTask task = new WarmupInitialize(*store, this);
-    taskId = task->getId();
->>>>>>> 6403bc0e
+    ExTask task = new WarmupInitialize(store, this);
     ExecutorPool::get()->schedule(task, READER_TASK_IDX);
 }
 
@@ -467,15 +462,8 @@
 void Warmup::scheduleCreateVBuckets()
 {
     threadtask_count = 0;
-<<<<<<< HEAD
     for (size_t i = 0; i < store.vbMap.shards.size(); i++) {
-        ExTask task = new WarmupCreateVBuckets(store, i, this,
-                                               Priority::WarmupPriority);
-=======
-    for (size_t i = 0; i < store->vbMap.shards.size(); i++) {
-        ExTask task = new WarmupCreateVBuckets(*store, i, this);
-        taskId = task->getId();
->>>>>>> 6403bc0e
+        ExTask task = new WarmupCreateVBuckets(store, i, this);
         ExecutorPool::get()->schedule(task, READER_TASK_IDX);
     }
 }
@@ -545,15 +533,8 @@
     threadtask_count = 0;
     estimateTime = 0;
     estimatedItemCount = 0;
-<<<<<<< HEAD
     for (size_t i = 0; i < store.vbMap.shards.size(); i++) {
-        ExTask task = new WarmupEstimateDatabaseItemCount(
-                store, i, this, Priority::WarmupPriority);
-=======
-    for (size_t i = 0; i < store->vbMap.shards.size(); i++) {
-        ExTask task = new WarmupEstimateDatabaseItemCount(*store, i, this);
-        taskId = task->getId();
->>>>>>> 6403bc0e
+        ExTask task = new WarmupEstimateDatabaseItemCount(store, i, this);
         ExecutorPool::get()->schedule(task, READER_TASK_IDX);
     }
 }
@@ -592,15 +573,8 @@
 void Warmup::scheduleKeyDump()
 {
     threadtask_count = 0;
-<<<<<<< HEAD
     for (size_t i = 0; i < store.vbMap.shards.size(); i++) {
-        ExTask task = new WarmupKeyDump(store, i, this,
-                                        Priority::WarmupPriority);
-=======
-    for (size_t i = 0; i < store->vbMap.shards.size(); i++) {
-        ExTask task = new WarmupKeyDump(*store, this, i);
-        taskId = task->getId();
->>>>>>> 6403bc0e
+        ExTask task = new WarmupKeyDump(store, i, this);
         ExecutorPool::get()->schedule(task, READER_TASK_IDX);
     }
 
@@ -651,13 +625,7 @@
 
 void Warmup::scheduleCheckForAccessLog()
 {
-<<<<<<< HEAD
-    ExTask task = new WarmupCheckforAccessLog(store, this,
-                                              Priority::WarmupPriority);
-=======
-    ExTask task = new WarmupCheckforAccessLog(*store, this);
-    taskId = task->getId();
->>>>>>> 6403bc0e
+    ExTask task = new WarmupCheckforAccessLog(store, this);
     ExecutorPool::get()->schedule(task, READER_TASK_IDX);
 }
 
@@ -696,15 +664,8 @@
 void Warmup::scheduleLoadingAccessLog()
 {
     threadtask_count = 0;
-<<<<<<< HEAD
     for (size_t i = 0; i < store.vbMap.shards.size(); i++) {
-        ExTask task = new WarmupLoadAccessLog(store, i, this,
-                                              Priority::WarmupPriority);
-=======
-    for (size_t i = 0; i < store->vbMap.shards.size(); i++) {
-        ExTask task = new WarmupLoadAccessLog(*store, this, i);
-        taskId = task->getId();
->>>>>>> 6403bc0e
+        ExTask task = new WarmupLoadAccessLog(store, i, this);
         ExecutorPool::get()->schedule(task, READER_TASK_IDX);
     }
 }
@@ -815,15 +776,8 @@
     setEstimatedWarmupCount(estimatedItemCount);
 
     threadtask_count = 0;
-<<<<<<< HEAD
     for (size_t i = 0; i < store.vbMap.shards.size(); i++) {
-        ExTask task = new WarmupLoadingKVPairs(store, i, this,
-                                               Priority::WarmupPriority);
-=======
-    for (size_t i = 0; i < store->vbMap.shards.size(); i++) {
-        ExTask task = new WarmupLoadingKVPairs(*store, this, i);
-        taskId = task->getId();
->>>>>>> 6403bc0e
+        ExTask task = new WarmupLoadingKVPairs(store, i, this);
         ExecutorPool::get()->schedule(task, READER_TASK_IDX);
     }
 
@@ -871,15 +825,8 @@
     setEstimatedWarmupCount(estimatedCount);
 
     threadtask_count = 0;
-<<<<<<< HEAD
     for (size_t i = 0; i < store.vbMap.shards.size(); i++) {
-        ExTask task = new WarmupLoadingData(store, i, this,
-                                            Priority::WarmupPriority);
-=======
-    for (size_t i = 0; i < store->vbMap.shards.size(); i++) {
-        ExTask task = new WarmupLoadingData(*store, this, i);
-        taskId = task->getId();
->>>>>>> 6403bc0e
+        ExTask task = new WarmupLoadingData(store, i, this);
         ExecutorPool::get()->schedule(task, READER_TASK_IDX);
     }
 }
@@ -916,12 +863,7 @@
 }
 
 void Warmup::scheduleCompletion() {
-<<<<<<< HEAD
-    ExTask task = new WarmupCompletion(store, this, Priority::WarmupPriority);
-=======
-    ExTask task = new WarmupCompletion(*store, this);
-    taskId = task->getId();
->>>>>>> 6403bc0e
+    ExTask task = new WarmupCompletion(store, this);
     ExecutorPool::get()->schedule(task, READER_TASK_IDX);
 }
 
