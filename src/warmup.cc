/* -*- Mode: C++; tab-width: 4; c-basic-offset: 4; indent-tabs-mode: nil -*- */
/*
 *     Copyright 2012 Couchbase, Inc.
 *
 *   Licensed under the Apache License, Version 2.0 (the "License");
 *   you may not use this file except in compliance with the License.
 *   You may obtain a copy of the License at
 *
 *       http://www.apache.org/licenses/LICENSE-2.0
 *
 *   Unless required by applicable law or agreed to in writing, software
 *   distributed under the License is distributed on an "AS IS" BASIS,
 *   WITHOUT WARRANTIES OR CONDITIONS OF ANY KIND, either express or implied.
 *   See the License for the specific language governing permissions and
 *   limitations under the License.
 */

#include "warmup.h"

#include <limits>
#include <string>
#include <utility>
#include <array>
#include <random>

#include "common.h"
#include "connmap.h"
#include "ep_engine.h"
#include "failover-table.h"
#include "mutation_log.h"
#define STATWRITER_NAMESPACE warmup
#include "statwriter.h"
#undef STATWRITER_NAMESPACE

struct WarmupCookie {
    WarmupCookie(EventuallyPersistentStore *s, Callback<GetValue>&c) :
        cb(c), epstore(s),
        loaded(0), skipped(0), error(0)
    { /* EMPTY */ }
    Callback<GetValue> &cb;
    EventuallyPersistentStore *epstore;
    size_t loaded;
    size_t skipped;
    size_t error;
};

static bool batchWarmupCallback(uint16_t vbId,
                                std::vector<std::pair<std::string,
                                uint64_t> > &fetches,
                                void *arg)
{
    WarmupCookie *c = static_cast<WarmupCookie *>(arg);

    if (!c->epstore->maybeEnableTraffic()) {
        vb_bgfetch_queue_t items2fetch;
        std::vector<std::pair<std::string, uint64_t> >::iterator itm =
                                                              fetches.begin();
        for (; itm != fetches.end(); itm++) {
            // ignore duplicate keys, if any in access log
            if (items2fetch.find((*itm).first) != items2fetch.end()) {
                continue;
            }
            VBucketBGFetchItem *fit = new VBucketBGFetchItem(NULL, false);
            vb_bgfetch_item_ctx_t& bg_itm_ctx = items2fetch[(*itm).first];
            bg_itm_ctx.isMetaOnly = false;
            bg_itm_ctx.bgfetched_list.push_back(fit);
        }

        c->epstore->getROUnderlying(vbId)->getMulti(vbId, items2fetch);

        vb_bgfetch_queue_t::iterator items = items2fetch.begin();
        for (; items != items2fetch.end(); items++) {
           vb_bgfetch_item_ctx_t& bg_itm_ctx = (*items).second;
           VBucketBGFetchItem * fetchedItem = bg_itm_ctx.bgfetched_list.back();
           GetValue &val = fetchedItem->value;
           if (val.getStatus() == ENGINE_SUCCESS) {
                c->loaded++;
                c->cb.callback(val);
           } else {
                LOG(EXTENSION_LOG_WARNING,
                "Warmup failed to load data for vBucket = %d"
                " key = %s error = %X\n",
                vbId,
                    (*items).first.c_str(), val.getStatus());
                c->error++;
          }
          delete fetchedItem;
        }

        return true;
    } else {
        c->skipped++;
        return false;
    }
}

static bool warmupCallback(void *arg, uint16_t vb, const std::string &key)
{
    WarmupCookie *cookie = static_cast<WarmupCookie*>(arg);

    if (!cookie->epstore->maybeEnableTraffic()) {
        RememberingCallback<GetValue> cb;
        cookie->epstore->getROUnderlying(vb)->get(key, vb, cb);
        cb.waitForValue();

        if (cb.val.getStatus() == ENGINE_SUCCESS) {
            cookie->cb.callback(cb.val);
            cookie->loaded++;
        } else {
            LOG(EXTENSION_LOG_WARNING, "Warmup failed to load data "
                "for vBucket = %d key = %s error = %X\n", vb, key.c_str(),
                cb.val.getStatus());
            cookie->error++;
        }

        return true;
    } else {
        cookie->skipped++;
        return false;
    }
}

const int WarmupState::Initialize = 0;
const int WarmupState::CreateVBuckets = 1;
const int WarmupState::EstimateDatabaseItemCount = 2;
const int WarmupState::KeyDump = 3;
const int WarmupState::CheckForAccessLog = 4;
const int WarmupState::LoadingAccessLog = 5;
const int WarmupState::LoadingKVPairs = 6;
const int WarmupState::LoadingData = 7;
const int WarmupState::Done = 8;

const char *WarmupState::toString(void) const {
    return getStateDescription(state.load());
}

const char *WarmupState::getStateDescription(int st) const {
    switch (st) {
    case Initialize:
        return "initialize";
    case CreateVBuckets:
        return "creating vbuckets";
    case EstimateDatabaseItemCount:
        return "estimating database item count";
    case KeyDump:
        return "loading keys";
    case CheckForAccessLog:
        return "determine access log availability";
    case LoadingAccessLog:
        return "loading access log";
    case LoadingKVPairs:
        return "loading k/v pairs";
    case LoadingData:
        return "loading data";
    case Done:
        return "done";
    default:
        return "Illegal state";
    }
}

void WarmupState::transition(int to, bool allowAnystate) {
    if (allowAnystate || legalTransition(to)) {
        std::stringstream ss;
        ss << "Warmup transition from state \""
           << getStateDescription(state.load()) << "\" to \""
           << getStateDescription(to) << "\"";
        LOG(EXTENSION_LOG_DEBUG, "%s", ss.str().c_str());
        state.store(to);
    } else {
        // Throw an exception to make it possible to test the logic ;)
        std::stringstream ss;
        ss << "Illegal state transition from \"" << *this << "\" to " << to;
        throw std::runtime_error(ss.str());
    }
}

bool WarmupState::legalTransition(int to) const {
    switch (state.load()) {
    case Initialize:
        return (to == CreateVBuckets);
    case CreateVBuckets:
        return (to == EstimateDatabaseItemCount);
    case EstimateDatabaseItemCount:
        return (to == KeyDump || to == CheckForAccessLog);
    case KeyDump:
        return (to == LoadingKVPairs || to == CheckForAccessLog);
    case CheckForAccessLog:
        return (to == LoadingAccessLog || to == LoadingData ||
                to == LoadingKVPairs || to == Done);
    case LoadingAccessLog:
        return (to == Done || to == LoadingData);
    case LoadingKVPairs:
        return (to == Done);
    case LoadingData:
        return (to == Done);

    default:
        return false;
    }
}

std::ostream& operator <<(std::ostream &out, const WarmupState &state)
{
    out << state.toString();
    return out;
}

void LoadStorageKVPairCallback::callback(GetValue &val) {
    Item *i = val.getValue();
    bool stopLoading = false;
    if (i != NULL && !epstore.getWarmup()->isComplete()) {
        RCPtr<VBucket> vb = vbuckets.getBucket(i->getVBucketId());
        if (!vb) {
            return;
        }
        bool succeeded(false);
        int retry = 2;
        item_eviction_policy_t policy = epstore.getItemEvictionPolicy();
        do {
            if (i->getCas() == static_cast<uint64_t>(-1)) {
                if (val.isPartial()) {
                    i->setCas(0);
                } else {
                    i->setCas(vb->nextHLCCas());
                }
            }

            switch (vb->ht.insert(*i, policy, shouldEject(), val.isPartial())) {
            case NOMEM:
                if (retry == 2) {
                    if (hasPurged) {
                        if (++stats.warmOOM == 1) {
                            LOG(EXTENSION_LOG_WARNING,
                                "Warmup dataload failure: max_size too low.");
                        }
                    } else {
                        LOG(EXTENSION_LOG_WARNING,
                            "Emergency startup purge to free space for load.");
                        purge();
                    }
                } else {
                    LOG(EXTENSION_LOG_WARNING,
                        "Cannot store an item after emergency purge.");
                    ++stats.warmOOM;
                }
                break;
            case INVALID_CAS:
                LOG(EXTENSION_LOG_DEBUG,
                    "Value changed in memory before restore from disk. "
                    "Ignored disk value for: %s.", i->getKey().c_str());
                ++stats.warmDups;
                succeeded = true;
                break;
            case NOT_FOUND:
                succeeded = true;
                break;
            default:
                abort();
            }
        } while (!succeeded && retry-- > 0);

        delete i;
        val.setValue(NULL);

        if (maybeEnableTraffic) {
            stopLoading = epstore.maybeEnableTraffic();
        }

        switch (warmupState) {
            case WarmupState::KeyDump:
                ++stats.warmedUpKeys;
                break;
            case WarmupState::LoadingData:
            case WarmupState::LoadingAccessLog:
                if (epstore.getItemEvictionPolicy() == FULL_EVICTION) {
                    ++stats.warmedUpKeys;
                }
                ++stats.warmedUpValues;
                break;
            default:
                ++stats.warmedUpKeys;
                ++stats.warmedUpValues;
        }
    } else {
        stopLoading = true;
        delete i;
    }

    if (stopLoading) {
        // warmup has completed, return ENGINE_ENOMEM to
        // cancel remaining data dumps from couchstore
        if (epstore.getWarmup()->setComplete()) {
            epstore.getWarmup()->setWarmupTime();
            epstore.warmupCompleted();
            LOG(EXTENSION_LOG_NOTICE, "Warmup completed in %s",
                    hrtime2text(epstore.getWarmup()->getTime()).c_str());

        }
        LOG(EXTENSION_LOG_NOTICE,
            "Engine warmup is complete, request to stop "
            "loading remaining database");
        setStatus(ENGINE_ENOMEM);
    } else {
        setStatus(ENGINE_SUCCESS);
    }
}

void LoadStorageKVPairCallback::purge() {
    class EmergencyPurgeVisitor : public VBucketVisitor {
    public:
        EmergencyPurgeVisitor(EventuallyPersistentStore& store) :
            epstore(store) {}

        void visit(StoredValue *v) {
            currentBucket->ht.unlocked_ejectItem(v,
                                             epstore.getItemEvictionPolicy());
        }
    private:
        EventuallyPersistentStore& epstore;
    };

    auto vbucketIds(vbuckets.getBuckets());
    EmergencyPurgeVisitor epv(epstore);
    for (auto vbid : vbucketIds) {
        RCPtr<VBucket> vb = vbuckets.getBucket(vbid);
        if (vb && epv.visitBucket(vb)) {
            vb->ht.visit(epv);
        }
    }
    hasPurged = true;
}

void LoadValueCallback::callback(CacheLookup &lookup)
{
    if (warmupState == WarmupState::LoadingData) {
        RCPtr<VBucket> vb = vbuckets.getBucket(lookup.getVBucketId());
        if (!vb) {
            return;
        }

        int bucket_num(0);
        LockHolder lh = vb->ht.getLockedBucket(lookup.getKey(), &bucket_num);

        StoredValue *v = vb->ht.unlocked_find(lookup.getKey(), bucket_num);
        if (v && v->isResident()) {
            setStatus(ENGINE_KEY_EEXISTS);
            return;
        }
    }
    setStatus(ENGINE_SUCCESS);
}

//////////////////////////////////////////////////////////////////////////////
//                                                                          //
//    Implementation of the warmup class                                    //
//                                                                          //
//////////////////////////////////////////////////////////////////////////////


Warmup::Warmup(EventuallyPersistentStore& st)
    : state(),
      store(st),
      startTime(0),
      metadata(0),
      warmup(0),
      threadtask_count(0),
      estimateTime(0),
      estimatedItemCount(std::numeric_limits<size_t>::max()),
      cleanShutdown(true),
      corruptAccessLog(false),
      warmupComplete(false),
      estimatedWarmupCount(std::numeric_limits<size_t>::max())
{
    const size_t num_shards = store.vbMap.getNumShards();

    shardVbStates = new std::map<uint16_t, vbucket_state>[num_shards];
    shardVbIds = new std::vector<uint16_t>[num_shards];
    shardKeyDumpStatus = new bool[num_shards];
    for (size_t i = 0; i < num_shards; i++) {
        shardKeyDumpStatus[i] = false;
    }
}

void Warmup::addToTaskSet(size_t taskId) {
    LockHolder lh(taskSetMutex);
    taskSet.insert(taskId);
}

void Warmup::removeFromTaskSet(size_t taskId) {
    LockHolder lh(taskSetMutex);
    taskSet.erase(taskId);
}

Warmup::~Warmup() {
    delete [] shardVbStates;
    delete [] shardVbIds;
    delete [] shardKeyDumpStatus;
}

void Warmup::setEstimatedWarmupCount(size_t to)
{
    estimatedWarmupCount.store(to);
}

size_t Warmup::getEstimatedItemCount()
{
    return estimatedItemCount.load();
}

void Warmup::start(void)
{
    step();
}

void Warmup::stop(void)
{
    LockHolder lh(taskSetMutex);
    if (!taskSet.empty()) {
        for (auto id : taskSet) {
            ExecutorPool::get()->cancel(id);
        }
        taskSet.clear();
        lh.unlock();
        transition(WarmupState::Done, true);
        done();
    }
}

void Warmup::scheduleInitialize()
{
    ExTask task = new WarmupInitialize(store, this, Priority::WarmupPriority);
    ExecutorPool::get()->schedule(task, READER_TASK_IDX);
}

void Warmup::initialize()
{
    startTime.store(gethrtime());

    std::map<std::string, std::string> session_stats;
    store.getOneROUnderlying()->getPersistedStats(session_stats);
    store.getEPEngine().getTapConnMap().loadPrevSessionStats(session_stats);


    std::map<std::string, std::string>::const_iterator it =
        session_stats.find("ep_force_shutdown");

    if (it == session_stats.end() || it->second.compare("false") != 0) {
        cleanShutdown = false;
    }

    populateShardVbStates();
    transition(WarmupState::CreateVBuckets);
}

void Warmup::scheduleCreateVBuckets()
{
    threadtask_count = 0;
    for (size_t i = 0; i < store.vbMap.shards.size(); i++) {
        ExTask task = new WarmupCreateVBuckets(store, i, this,
                                               Priority::WarmupPriority);
        ExecutorPool::get()->schedule(task, READER_TASK_IDX);
    }
}

void Warmup::createVBuckets(uint16_t shardId) {
    size_t maxEntries = store.getEPEngine().getMaxFailoverEntries();
    std::map<uint16_t, vbucket_state>& vbStates = shardVbStates[shardId];

    std::map<uint16_t, vbucket_state>::iterator itr;
    for (itr = vbStates.begin(); itr != vbStates.end(); ++itr) {
        uint16_t vbid = itr->first;
        vbucket_state vbs = itr->second;

        RCPtr<VBucket> vb = store.getVBucket(vbid);
        if (!vb) {
            FailoverTable* table;
            if (vbs.failovers.empty()) {
                table = new FailoverTable(maxEntries);
            } else {
                table = new FailoverTable(vbs.failovers, maxEntries);
            }
            KVShard* shard = store.getVBuckets().getShardByVbId(vbid);
            std::shared_ptr<Callback<uint16_t> > cb(new NotifyFlusherCB(shard));
            vb.reset(new VBucket(vbid, vbs.state,
                                 store.getEPEngine().getEpStats(),
                                 store.getEPEngine().getCheckpointConfig(),
                                 shard, vbs.highSeqno, vbs.lastSnapStart,
                                 vbs.lastSnapEnd, table, cb, vbs.state, 1,
                                 vbs.purgeSeqno, vbs.maxCas,
                                 vbs.driftCounter));

            if(vbs.state == vbucket_state_active && !cleanShutdown) {
                if (static_cast<uint64_t>(vbs.highSeqno) == vbs.lastSnapEnd) {
                    vb->failovers->createEntry(vbs.lastSnapEnd);
                } else {
                    vb->failovers->createEntry(vbs.lastSnapStart);
                }
            }

            store.vbMap.addBucket(vb);
        }

        // Pass the open checkpoint Id for each vbucket.
        vb->checkpointManager.setOpenCheckpointId(vbs.checkpointId + 1);
        // Pass the max deleted seqno for each vbucket.
        vb->ht.setMaxDeletedRevSeqno(vbs.maxDeletedSeqno);
        // For each vbucket, set its latest checkpoint Id that was
        // successfully persisted.
        store.vbMap.setPersistenceCheckpointId(vbid, vbs.checkpointId);
        // For each vbucket, set the last persisted seqno checkpoint
        store.vbMap.setPersistenceSeqno(vbid, vbs.highSeqno);
    }

    if (++threadtask_count == store.vbMap.getNumShards()) {
        transition(WarmupState::EstimateDatabaseItemCount);
    }
}


void Warmup::scheduleEstimateDatabaseItemCount()
{
    threadtask_count = 0;
    estimateTime = 0;
    estimatedItemCount = 0;
    for (size_t i = 0; i < store.vbMap.shards.size(); i++) {
        ExTask task = new WarmupEstimateDatabaseItemCount(
                store, i, this, Priority::WarmupPriority);
        ExecutorPool::get()->schedule(task, READER_TASK_IDX);
    }
}

void Warmup::estimateDatabaseItemCount(uint16_t shardId)
{
    hrtime_t st = gethrtime();
    size_t item_count = 0;

    const std::vector<uint16_t> &vbs = shardVbIds[shardId];
    std::vector<uint16_t>::const_iterator it = vbs.begin();
    for (; it != vbs.end(); ++it) {
        DBFileInfo info = store.getROUnderlyingByShard(shardId)->
                                                        getDbFileInfo(*it);
        RCPtr<VBucket> vb = store.getVBucket(*it);
        if (vb) {
            vb->ht.numTotalItems = info.itemCount;
            vb->fileSize = info.fileSize;
            vb->fileSpaceUsed = info.spaceUsed;
        }
        item_count += info.itemCount;
    }

    estimatedItemCount.fetch_add(item_count);
    estimateTime.fetch_add(gethrtime() - st);

    if (++threadtask_count == store.vbMap.getNumShards()) {
        if (store.getItemEvictionPolicy() == VALUE_ONLY) {
            transition(WarmupState::KeyDump);
        } else {
            transition(WarmupState::CheckForAccessLog);
        }
    }
}

void Warmup::scheduleKeyDump()
{
    threadtask_count = 0;
    for (size_t i = 0; i < store.vbMap.shards.size(); i++) {
        ExTask task = new WarmupKeyDump(store, i, this,
                                        Priority::WarmupPriority);
        ExecutorPool::get()->schedule(task, READER_TASK_IDX);
    }

}

void Warmup::keyDumpforShard(uint16_t shardId)
{
    KVStore* kvstore = store.getROUnderlyingByShard(shardId);
    LoadStorageKVPairCallback *load_cb =
            new LoadStorageKVPairCallback(store, false, state.getState());
    std::shared_ptr<Callback<GetValue> > cb(load_cb);
    std::shared_ptr<Callback<CacheLookup> > cl(new NoLookupCallback());

    std::vector<uint16_t>::iterator itr = shardVbIds[shardId].begin();

    for (; itr != shardVbIds[shardId].end(); ++itr) {
        ScanContext* ctx = kvstore->initScanContext(cb, cl, *itr, 0,
                                                    DocumentFilter::NO_DELETES,
                                                    ValueFilter::KEYS_ONLY);
        if (ctx) {
            kvstore->scan(ctx);
            kvstore->destroyScanContext(ctx);
        }
    }

    shardKeyDumpStatus[shardId] = true;

    if (++threadtask_count == store.vbMap.getNumShards()) {
        bool success = false;
        for (size_t i = 0; i < store.vbMap.getNumShards(); i++) {
            if (shardKeyDumpStatus[i]) {
                success = true;
            } else {
                success = false;
                break;
            }
        }

        if (success) {
            transition(WarmupState::CheckForAccessLog);
        } else {
            LOG(EXTENSION_LOG_WARNING,
                "Failed to dump keys, falling back to full dump");
            transition(WarmupState::LoadingKVPairs);
        }
    }
}

void Warmup::scheduleCheckForAccessLog()
{
    ExTask task = new WarmupCheckforAccessLog(store, this,
                                              Priority::WarmupPriority);
    ExecutorPool::get()->schedule(task, READER_TASK_IDX);
}

void Warmup::checkForAccessLog()
{
    metadata.store(gethrtime() - startTime);
    LOG(EXTENSION_LOG_NOTICE, "metadata loaded in %s",
        hrtime2text(metadata.load()).c_str());

    if (store.maybeEnableTraffic()) {
        transition(WarmupState::Done);
    }

    size_t accesslogs = 0;
    for (size_t i = 0; i < store.vbMap.shards.size(); i++) {
        std::string curr = store.accessLog[i]->getLogFile();
        std::string old = store.accessLog[i]->getLogFile();
        old.append(".old");
        if (access(curr.c_str(), F_OK) == 0 ||
            access(old.c_str(), F_OK) == 0) {
            accesslogs++;
        }
    }
    if (accesslogs == store.vbMap.shards.size()) {
        transition(WarmupState::LoadingAccessLog);
    } else {
        if (store.getItemEvictionPolicy() == VALUE_ONLY) {
            transition(WarmupState::LoadingData);
        } else {
            transition(WarmupState::LoadingKVPairs);
        }
    }

}

void Warmup::scheduleLoadingAccessLog()
{
    threadtask_count = 0;
    for (size_t i = 0; i < store.vbMap.shards.size(); i++) {
        ExTask task = new WarmupLoadAccessLog(store, i, this,
                                              Priority::WarmupPriority);
        ExecutorPool::get()->schedule(task, READER_TASK_IDX);
    }
}

void Warmup::loadingAccessLog(uint16_t shardId)
{
    LoadStorageKVPairCallback *load_cb =
        new LoadStorageKVPairCallback(store, true, state.getState());
    bool success = false;
    hrtime_t stTime = gethrtime();
    if (store.accessLog[shardId]->exists()) {
        try {
            store.accessLog[shardId]->open();
            if (doWarmup(*(store.accessLog[shardId]),
                         shardVbStates[shardId], *load_cb) != (size_t)-1) {
                success = true;
            }
        } catch (MutationLog::ReadException &e) {
            corruptAccessLog = true;
            LOG(EXTENSION_LOG_WARNING, "Error reading warmup access log:  %s",
                    e.what());
        }
    }

    if (!success) {
        // Do we have the previous file?
        std::string nm = store.accessLog[shardId]->getLogFile();
        nm.append(".old");
        MutationLog old(nm);
        if (old.exists()) {
            try {
                old.open();
                if (doWarmup(old, shardVbStates[shardId],
                             *load_cb) != (size_t)-1) {
                    success = true;
                }
            } catch (MutationLog::ReadException &e) {
                corruptAccessLog = true;
                LOG(EXTENSION_LOG_WARNING, "Error reading old access log:  %s",
                        e.what());
            }
        }
    }

    size_t numItems = store.getEPEngine().getEpStats().warmedUpValues;
    if (success && numItems) {
        LOG(EXTENSION_LOG_NOTICE,
            "%" PRIu64 " items loaded from access log, completed in %s",
            uint64_t(numItems),
            hrtime2text((gethrtime() - stTime) / 1000).c_str());
    } else {
        size_t estimatedCount= store.getEPEngine().getEpStats().warmedUpKeys;
        setEstimatedWarmupCount(estimatedCount);
    }

    delete load_cb;
    if (++threadtask_count == store.vbMap.getNumShards()) {
        if (!store.maybeEnableTraffic()) {
            transition(WarmupState::LoadingData);
        } else {
            transition(WarmupState::Done);
        }

    }
}

size_t Warmup::doWarmup(MutationLog &lf, const std::map<uint16_t,
                        vbucket_state> &vbmap, Callback<GetValue> &cb)
{
    MutationLogHarvester harvester(lf, &store.getEPEngine());
    std::map<uint16_t, vbucket_state>::const_iterator it;
    for (it = vbmap.begin(); it != vbmap.end(); ++it) {
        harvester.setVBucket(it->first);
    }

    hrtime_t st = gethrtime();
    if (!harvester.load()) {
        return -1;
    }
    hrtime_t end = gethrtime();

    size_t total = harvester.total();
    setEstimatedWarmupCount(total);
    LOG(EXTENSION_LOG_DEBUG, "Completed log read in %s with %ld entries",
        hrtime2text(end - st).c_str(), total);

    st = gethrtime();
    WarmupCookie cookie(&store, cb);
    if (store.multiBGFetchEnabled()) {
        harvester.apply(&cookie, &batchWarmupCallback);
    } else {
        harvester.apply(&cookie, &warmupCallback);
    }
    end = gethrtime();
    LOG(EXTENSION_LOG_DEBUG,
        "Populated log in %s with(l: %ld, s: %ld, e: %ld)",
        hrtime2text(end - st).c_str(), cookie.loaded, cookie.skipped,
        cookie.error);
    return cookie.loaded;
}

void Warmup::scheduleLoadingKVPairs()
{
    // We reach here only if keyDump didn't return SUCCESS or if
    // in case of Full Eviction. Either way, set estimated value
    // count equal to the estimated item count, as very likely no
    // keys have been warmed up at this point.
    setEstimatedWarmupCount(estimatedItemCount);

    threadtask_count = 0;
    for (size_t i = 0; i < store.vbMap.shards.size(); i++) {
        ExTask task = new WarmupLoadingKVPairs(store, i, this,
                                               Priority::WarmupPriority);
        ExecutorPool::get()->schedule(task, READER_TASK_IDX);
    }

}

void Warmup::loadKVPairsforShard(uint16_t shardId)
{
    bool maybe_enable_traffic = false;
<<<<<<< HEAD
    if (store.getItemEvictionPolicy() == FULL_EVICTION) {
=======
    scan_error_t errorCode = scan_success;

    if (store->getItemEvictionPolicy() == FULL_EVICTION) {
>>>>>>> 3d8ffe21
        maybe_enable_traffic = true;
    }

    KVStore* kvstore = store.getROUnderlyingByShard(shardId);
    LoadStorageKVPairCallback *load_cb =
        new LoadStorageKVPairCallback(store, maybe_enable_traffic,
                                      state.getState());
    std::shared_ptr<Callback<GetValue> > cb(load_cb);
    std::shared_ptr<Callback<CacheLookup> >
        cl(new LoadValueCallback(store.vbMap, state.getState()));

    std::vector<uint16_t>::iterator itr = shardVbIds[shardId].begin();
    for (; itr != shardVbIds[shardId].end(); ++itr) {
        ScanContext* ctx = kvstore->initScanContext(cb, cl, *itr, 0,
                                                    DocumentFilter::NO_DELETES,
                                                    ValueFilter::VALUES_DECOMPRESSED);
        if (ctx) {
            errorCode = kvstore->scan(ctx);
            kvstore->destroyScanContext(ctx);
            if (errorCode == scan_again) { // ENGINE_ENOMEM
                // skip loading remaining VBuckets as memory limit was reached
                break;
            }
        }
    }
    if (++threadtask_count == store.vbMap.getNumShards()) {
        transition(WarmupState::Done);
    }
}

void Warmup::scheduleLoadingData()
{
    size_t estimatedCount = store.getEPEngine().getEpStats().warmedUpKeys;
    setEstimatedWarmupCount(estimatedCount);

    threadtask_count = 0;
    for (size_t i = 0; i < store.vbMap.shards.size(); i++) {
        ExTask task = new WarmupLoadingData(store, i, this,
                                            Priority::WarmupPriority);
        ExecutorPool::get()->schedule(task, READER_TASK_IDX);
    }
}

void Warmup::loadDataforShard(uint16_t shardId)
{
<<<<<<< HEAD
    KVStore* kvstore = store.getROUnderlyingByShard(shardId);
=======
    scan_error_t errorCode = scan_success;

    KVStore* kvstore = store->getROUnderlyingByShard(shardId);
>>>>>>> 3d8ffe21
    LoadStorageKVPairCallback *load_cb =
        new LoadStorageKVPairCallback(store, true, state.getState());
    std::shared_ptr<Callback<GetValue> > cb(load_cb);
    std::shared_ptr<Callback<CacheLookup> >
        cl(new LoadValueCallback(store.vbMap, state.getState()));

    std::vector<uint16_t>::iterator itr = shardVbIds[shardId].begin();
    for (; itr != shardVbIds[shardId].end(); ++itr) {
        ScanContext* ctx = kvstore->initScanContext(cb, cl, *itr, 0,
                                                    DocumentFilter::NO_DELETES,
                                                    ValueFilter::VALUES_DECOMPRESSED);
        if (ctx) {
            errorCode = kvstore->scan(ctx);
            kvstore->destroyScanContext(ctx);
            if (errorCode == scan_again) { // ENGINE_ENOMEM
                // skip loading remaining VBuckets as memory limit was reached
                break;
            }
        }
    }

    if (++threadtask_count == store.vbMap.getNumShards()) {
        transition(WarmupState::Done);
    }
}

void Warmup::scheduleCompletion() {
    ExTask task = new WarmupCompletion(store, this, Priority::WarmupPriority);
    ExecutorPool::get()->schedule(task, READER_TASK_IDX);
}

void Warmup::done()
{
    if (setComplete()) {
        setWarmupTime();
        store.warmupCompleted();
        LOG(EXTENSION_LOG_NOTICE, "warmup completed in %s",
                                   hrtime2text(warmup.load()).c_str());
    }
}

void Warmup::step() {
    try {
        switch (state.getState()) {
        case WarmupState::Initialize:
            scheduleInitialize();
            break;
        case WarmupState::CreateVBuckets:
            scheduleCreateVBuckets();
            break;
        case WarmupState::EstimateDatabaseItemCount:
            scheduleEstimateDatabaseItemCount();
            break;
        case WarmupState::KeyDump:
            scheduleKeyDump();
            break;
        case WarmupState::CheckForAccessLog:
            scheduleCheckForAccessLog();
            break;
        case WarmupState::LoadingAccessLog:
            scheduleLoadingAccessLog();
            break;
        case WarmupState::LoadingKVPairs:
            scheduleLoadingKVPairs();
            break;
        case WarmupState::LoadingData:
            scheduleLoadingData();
            break;
        case WarmupState::Done:
            scheduleCompletion();
            break;
        default:
            LOG(EXTENSION_LOG_WARNING,
                "Internal error.. Illegal warmup state %d", state.getState());
            abort();
        }
    } catch(std::runtime_error &e) {
        std::stringstream ss;
        ss << "Exception in warmup loop: " << e.what() << std::endl;
        LOG(EXTENSION_LOG_WARNING, "%s", ss.str().c_str());
        abort();
    }
}

void Warmup::transition(int to, bool force) {
    int old = state.getState();
    if (old != WarmupState::Done) {
        state.transition(to, force);
        step();
    }
}

template <typename T>
void Warmup::addStat(const char *nm, const T &val, ADD_STAT add_stat,
                     const void *c) const {
    std::string name = "ep_warmup";
    if (nm != NULL) {
        name.append("_");
        name.append(nm);
    }

    std::stringstream value;
    value << val;
    add_casted_stat(name.data(), value.str().data(), add_stat, c);
}

void Warmup::addStats(ADD_STAT add_stat, const void *c) const
{
    if (store.getEPEngine().getConfiguration().isWarmup()) {
        EPStats &stats = store.getEPEngine().getEpStats();
        addStat(NULL, "enabled", add_stat, c);
        const char *stateName = state.toString();
        addStat("state", stateName, add_stat, c);
        if (warmupComplete.load()) {
            addStat("thread", "complete", add_stat, c);
        } else {
            addStat("thread", "running", add_stat, c);
        }
        addStat("key_count", stats.warmedUpKeys, add_stat, c);
        addStat("value_count", stats.warmedUpValues, add_stat, c);
        addStat("dups", stats.warmDups, add_stat, c);
        addStat("oom", stats.warmOOM, add_stat, c);
        addStat("min_memory_threshold",
                stats.warmupMemUsedCap * 100.0, add_stat, c);
        addStat("min_item_threshold",
                stats.warmupNumReadCap * 100.0, add_stat, c);

        hrtime_t md_time = metadata.load();
        if (md_time > 0) {
            addStat("keys_time", md_time / 1000, add_stat, c);
        }

        hrtime_t w_time = warmup.load();
        if (w_time > 0) {
            addStat("time", w_time / 1000, add_stat, c);
        }

        size_t itemCount = estimatedItemCount.load();
        if (itemCount == std::numeric_limits<size_t>::max()) {
            addStat("estimated_key_count", "unknown", add_stat, c);
        } else {
            hrtime_t e_time = estimateTime.load();
            if (e_time != 0) {
                addStat("estimate_time", e_time / 1000, add_stat, c);
            }
            addStat("estimated_key_count", itemCount, add_stat, c);
        }

        if (corruptAccessLog) {
            addStat("access_log", "corrupt", add_stat, c);
        }

        size_t warmupCount = estimatedWarmupCount.load();
        if (warmupCount ==  std::numeric_limits<size_t>::max()) {
            addStat("estimated_value_count", "unknown", add_stat, c);
        } else {
            addStat("estimated_value_count", warmupCount, add_stat, c);
        }
   } else {
        addStat(NULL, "disabled", add_stat, c);
    }
}

/* In the case of CouchKVStore, all vbucket states of all the shards are stored
 * in a single instance. ForestKVStore stores only the vbucket states specific
 * to that shard. Hence the vbucket states of all the shards need to be
 * retrieved */
uint16_t Warmup::getNumKVStores()
{
    Configuration& config = store.getEPEngine().getConfiguration();
    if (config.getBackend().compare("couchdb") == 0) {
        return 1;
    } else if (config.getBackend().compare("forestdb") == 0) {
        return config.getMaxNumShards();
    }

    return 0;
}

void Warmup::populateShardVbStates()
{
    uint16_t numKvs = getNumKVStores();

    for (size_t i = 0; i < numKvs; i++) {
        std::vector<vbucket_state *> allVbStates =
                     store.getROUnderlyingByShard(i)->listPersistedVbuckets();
        for (uint16_t vb = 0; vb < allVbStates.size(); vb++) {
            if (!allVbStates[vb]) {
                continue;
            }
            std::map<uint16_t, vbucket_state> &shardVB =
                shardVbStates[vb % store.vbMap.getNumShards()];
            shardVB.insert(std::pair<uint16_t, vbucket_state>(vb,
                                                          *(allVbStates[vb])));
        }
    }

    for (size_t i = 0; i < store.vbMap.shards.size(); i++) {
        std::vector<uint16_t> activeVBs, replicaVBs;
        std::map<uint16_t, vbucket_state>::const_iterator it;
        for (it = shardVbStates[i].begin(); it != shardVbStates[i].end(); ++it) {
            uint16_t vbid = it->first;
            vbucket_state vbs = it->second;
            if (vbs.state == vbucket_state_active) {
                activeVBs.push_back(vbid);
            } else if (vbs.state == vbucket_state_replica) {
                replicaVBs.push_back(vbid);
            }
        }

        // Push one active VB to the front.
        // When the ratio of RAM to VBucket is poor (big vbuckets) this will
        // ensure we at least bring active data in before replicas eat RAM.
        if (!activeVBs.empty()) {
            shardVbIds[i].push_back(activeVBs.back());
            activeVBs.pop_back();
        }

        // Now the VB lottery can begin.
        // Generate a psudeo random, weighted list of active/replica vbuckets.
        // The random seed is the shard ID so that re-running warmup
        // for the same shard and vbucket set always gives the same output and keeps
        // nodes of the cluster more equal after a warmup.

        std::mt19937 twister(i);
        // Give 'true' (aka active) 60% of the time
        // Give 'false' (aka replica) 40% of the time.
        std::bernoulli_distribution distribute(0.6);
        std::array<std::vector<uint16_t>*, 2> activeReplicaSource = {{&activeVBs,
                                                                      &replicaVBs}};

        while (!activeVBs.empty() || !replicaVBs.empty()) {
            const bool active = distribute(twister);
            int num = active ? 0 : 1;
            if (!activeReplicaSource[num]->empty()) {
                shardVbIds[i].push_back(activeReplicaSource[num]->back());
                activeReplicaSource[num]->pop_back();
            } else {
                // Once active or replica set is empty, just drain the other one.
                num = num ^ 1;
                while (!activeReplicaSource[num]->empty()) {
                    shardVbIds[i].push_back(activeReplicaSource[num]->back());
                    activeReplicaSource[num]->pop_back();
                }
            }
        }
    }
}<|MERGE_RESOLUTION|>--- conflicted
+++ resolved
@@ -781,13 +781,9 @@
 void Warmup::loadKVPairsforShard(uint16_t shardId)
 {
     bool maybe_enable_traffic = false;
-<<<<<<< HEAD
+    scan_error_t errorCode = scan_success;
+
     if (store.getItemEvictionPolicy() == FULL_EVICTION) {
-=======
-    scan_error_t errorCode = scan_success;
-
-    if (store->getItemEvictionPolicy() == FULL_EVICTION) {
->>>>>>> 3d8ffe21
         maybe_enable_traffic = true;
     }
 
@@ -833,13 +829,9 @@
 
 void Warmup::loadDataforShard(uint16_t shardId)
 {
-<<<<<<< HEAD
+    scan_error_t errorCode = scan_success;
+
     KVStore* kvstore = store.getROUnderlyingByShard(shardId);
-=======
-    scan_error_t errorCode = scan_success;
-
-    KVStore* kvstore = store->getROUnderlyingByShard(shardId);
->>>>>>> 3d8ffe21
     LoadStorageKVPairCallback *load_cb =
         new LoadStorageKVPairCallback(store, true, state.getState());
     std::shared_ptr<Callback<GetValue> > cb(load_cb);
