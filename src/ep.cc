/* -*- Mode: C++; tab-width: 4; c-basic-offset: 4; indent-tabs-mode: nil -*- */
/*
 *     Copyright 2015 Couchbase, Inc
 *
 *   Licensed under the Apache License, Version 2.0 (the "License");
 *   you may not use this file except in compliance with the License.
 *   You may obtain a copy of the License at
 *
 *       http://www.apache.org/licenses/LICENSE-2.0
 *
 *   Unless required by applicable law or agreed to in writing, software
 *   distributed under the License is distributed on an "AS IS" BASIS,
 *   WITHOUT WARRANTIES OR CONDITIONS OF ANY KIND, either express or implied.
 *   See the License for the specific language governing permissions and
 *   limitations under the License.
 */

#include "config.h"

#include <string.h>
#include <time.h>

#include <fstream>
#include <functional>
#include <iostream>
#include <map>
#include <sstream>
#include <string>
#include <utility>
#include <vector>

#include "access_scanner.h"
#include "bgfetcher.h"
#include "checkpoint_remover.h"
#include "conflict_resolution.h"
#include "defragmenter.h"
#include "ep.h"
#include "ep_engine.h"
#include "ext_meta_parser.h"
#include "failover-table.h"
#include "flusher.h"
#include "htresizer.h"
#include "kvshard.h"
#include "kvstore.h"
#include "locks.h"
#include "mutation_log.h"
#include "warmup.h"
#include "connmap.h"
#include "replicationthrottle.h"

class StatsValueChangeListener : public ValueChangedListener {
public:
    StatsValueChangeListener(EPStats &st, EventuallyPersistentStore &str)
        : stats(st), store(str) {
        // EMPTY
    }

    virtual void sizeValueChanged(const std::string &key, size_t value) {
        if (key.compare("max_size") == 0) {
            stats.setMaxDataSize(value);
            store.getEPEngine().getDcpConnMap(). \
                                     updateMaxActiveSnoozingBackfills(value);
            size_t low_wat = static_cast<size_t>
                    (static_cast<double>(value) * stats.mem_low_wat_percent);
            size_t high_wat = static_cast<size_t>
                    (static_cast<double>(value) * stats.mem_high_wat_percent);
            stats.mem_low_wat.store(low_wat);
            stats.mem_high_wat.store(high_wat);
            store.setCursorDroppingLowerUpperThresholds(value);
        } else if (key.compare("mem_low_wat") == 0) {
            stats.mem_low_wat.store(value);
            stats.mem_low_wat_percent.store(
                                    (double)(value) / stats.getMaxDataSize());
        } else if (key.compare("mem_high_wat") == 0) {
            stats.mem_high_wat.store(value);
            stats.mem_high_wat_percent.store(
                                    (double)(value) / stats.getMaxDataSize());
        } else if (key.compare("replication_throttle_threshold") == 0) {
            stats.replicationThrottleThreshold.store(
                                          static_cast<double>(value) / 100.0);
        } else if (key.compare("warmup_min_memory_threshold") == 0) {
            stats.warmupMemUsedCap.store(static_cast<double>(value) / 100.0);
        } else if (key.compare("warmup_min_items_threshold") == 0) {
            stats.warmupNumReadCap.store(static_cast<double>(value) / 100.0);
        } else {
            LOG(EXTENSION_LOG_WARNING,
                "Failed to change value for unknown variable, %s\n",
                key.c_str());
        }
    }

private:
    EPStats &stats;
    EventuallyPersistentStore &store;
};

/**
 * A configuration value changed listener that responds to ep-engine
 * parameter changes by invoking engine-specific methods on
 * configuration change events.
 */
class EPStoreValueChangeListener : public ValueChangedListener {
public:
    EPStoreValueChangeListener(EventuallyPersistentStore &st) : store(st) {
    }

    virtual void sizeValueChanged(const std::string &key, size_t value) {
        if (key.compare("bg_fetch_delay") == 0) {
            store.setBGFetchDelay(static_cast<uint32_t>(value));
        } else if (key.compare("compaction_write_queue_cap") == 0) {
            store.setCompactionWriteQueueCap(value);
        } else if (key.compare("exp_pager_stime") == 0) {
            store.setExpiryPagerSleeptime(value);
        } else if (key.compare("exp_pager_initial_run_time") == 0) {
            store.setExpiryPagerTasktime(value);
        } else if (key.compare("alog_sleep_time") == 0) {
            store.setAccessScannerSleeptime(value, false);
        } else if (key.compare("alog_task_time") == 0) {
            store.resetAccessScannerStartTime();
        } else if (key.compare("mutation_mem_threshold") == 0) {
            double mem_threshold = static_cast<double>(value) / 100;
            StoredValue::setMutationMemoryThreshold(mem_threshold);
        } else if (key.compare("backfill_mem_threshold") == 0) {
            double backfill_threshold = static_cast<double>(value) / 100;
            store.setBackfillMemoryThreshold(backfill_threshold);
        } else if (key.compare("compaction_exp_mem_threshold") == 0) {
            store.setCompactionExpMemThreshold(value);
        } else if (key.compare("replication_throttle_queue_cap") == 0) {
            store.getEPEngine().getReplicationThrottle().setQueueCap(value);
        } else if (key.compare("replication_throttle_cap_pcnt") == 0) {
            store.getEPEngine().getReplicationThrottle().setCapPercent(value);
        } else {
            LOG(EXTENSION_LOG_WARNING,
                "Failed to change value for unknown variable, %s\n",
                key.c_str());
        }
    }

    virtual void booleanValueChanged(const std::string &key, bool value) {
        if (key.compare("access_scanner_enabled") == 0) {
            if (value) {
                store.enableAccessScannerTask();
            } else {
                store.disableAccessScannerTask();
            }
        } else if (key.compare("bfilter_enabled") == 0) {
            store.setAllBloomFilters(value);
        } else if (key.compare("exp_pager_enabled") == 0) {
            if (value) {
                store.enableExpiryPager();
            } else {
                store.disableExpiryPager();
            }
        }
    }

    virtual void floatValueChanged(const std::string &key, float value) {
        if (key.compare("bfilter_residency_threshold") == 0) {
            store.setBfiltersResidencyThreshold(value);
        } else if (key.compare("dcp_min_compression_ratio") == 0) {
            store.getEPEngine().updateDcpMinCompressionRatio(value);
        }
    }

private:
    EventuallyPersistentStore &store;
};

/**
 * Callback class used by EpStore, for adding relevent keys
 * to bloomfilter during compaction.
 */
class BloomFilterCallback : public Callback<std::string&, bool&> {
public:
    BloomFilterCallback(EventuallyPersistentStore& eps, uint16_t vbid,
                        bool residentRatioAlert)
        : store(eps), vbucketId(vbid),
          residentRatioLessThanThreshold(residentRatioAlert) {
    }

    void callback(std::string& key, bool& isDeleted) {
        RCPtr<VBucket> vb = store.getVBucket(vbucketId);
        if (vb) {
            if (vb->isTempFilterAvailable()) {
                if (store.getItemEvictionPolicy() == VALUE_ONLY) {
                    /**
                     * VALUE-ONLY EVICTION POLICY
                     * Consider deleted items only.
                     */
                    if (isDeleted) {
                        vb->addToTempFilter(key);
                    }
                } else {
                    /**
                     * FULL EVICTION POLICY
                     * If vbucket's resident ratio is found to be less than
                     * the residency threshold, consider all items, otherwise
                     * consider deleted and non-resident items only.
                     */
                    if (residentRatioLessThanThreshold) {
                        vb->addToTempFilter(key);
                    } else {
                        if (isDeleted || !store.isMetaDataResident(vb, key)) {
                            vb->addToTempFilter(key);
                        }
                    }
                }
            }
        }
    }

private:
    EventuallyPersistentStore& store;
    uint16_t vbucketId;
    bool residentRatioLessThanThreshold;
};

class VBucketMemoryDeletionTask : public GlobalTask {
public:
    VBucketMemoryDeletionTask(EventuallyPersistentEngine &eng,
                              RCPtr<VBucket> &vb, double delay) :
                              GlobalTask(&eng,
                              Priority::VBMemoryDeletionPriority, delay, true),
                              e(eng), vbucket(vb), vbid(vb->getId()) { }

    std::string getDescription() {
        std::stringstream ss;
        ss << "Removing (dead) vbucket " << vbid << " from memory";
        return ss.str();
    }

    bool run(void) {
        vbucket->notifyAllPendingConnsFailed(e);
        vbucket->ht.clear();
        vbucket.reset();
        return false;
    }

private:
    EventuallyPersistentEngine &e;
    RCPtr<VBucket> vbucket;
    uint16_t vbid;
};

class PendingOpsNotification : public GlobalTask {
public:
    PendingOpsNotification(EventuallyPersistentEngine &e, RCPtr<VBucket> &vb) :
        GlobalTask(&e, Priority::VBMemoryDeletionPriority, 0, false),
        engine(e), vbucket(vb) { }

    std::string getDescription() {
        std::stringstream ss;
        ss << "Notify pending operations for vbucket " << vbucket->getId();
        return ss.str();
    }

    bool run(void) {
        vbucket->fireAllOps(engine);
        return false;
    }

private:
    EventuallyPersistentEngine &engine;
    RCPtr<VBucket> vbucket;
};

EventuallyPersistentStore::EventuallyPersistentStore(
    EventuallyPersistentEngine &theEngine) :
    engine(theEngine), stats(engine.getEpStats()),
    vbMap(theEngine.getConfiguration(), *this),
    defragmenterTask(NULL),
    bgFetchQueue(0),
    diskFlushAll(false), bgFetchDelay(0),
    backfillMemoryThreshold(0.95),
    statsSnapshotTaskId(0), lastTransTimePerItem(0)
{
    cachedResidentRatio.activeRatio.store(0);
    cachedResidentRatio.replicaRatio.store(0);

    Configuration &config = engine.getConfiguration();
    MutationLog *shardlog;
    for (uint16_t i = 0; i < config.getMaxNumShards(); i++) {
        std::stringstream s;
        s << i;
        shardlog = new MutationLog(engine.getConfiguration().getAlogPath() +
                                 "." + s.str(),
                                 engine.getConfiguration().getAlogBlockSize());
        accessLog.push_back(shardlog);
    }

    storageProperties = new StorageProperties(true, true, true, true);

    stats.schedulingHisto = new Histogram<hrtime_t>[MAX_TYPE_ID];
    stats.taskRuntimeHisto = new Histogram<hrtime_t>[MAX_TYPE_ID];

    for (size_t i = 0; i < MAX_TYPE_ID; i++) {
        stats.schedulingHisto[i].reset();
        stats.taskRuntimeHisto[i].reset();
    }

    ExecutorPool::get()->registerTaskable(ObjectRegistry::getCurrentEngine()->getTaskable());

    size_t num_vbs = config.getMaxVbuckets();
    vb_mutexes = new Mutex[num_vbs];
    schedule_vbstate_persist = new AtomicValue<bool>[num_vbs];
    for (size_t i = 0; i < num_vbs; ++i) {
        schedule_vbstate_persist[i] = false;
    }

    stats.memOverhead = sizeof(EventuallyPersistentStore);

    if (config.getConflictResolutionType().compare("seqno") == 0) {
        conflictResolver = new ConflictResolution();
    }

    stats.setMaxDataSize(config.getMaxSize());
    config.addValueChangedListener("max_size",
                                   new StatsValueChangeListener(stats, *this));
    getEPEngine().getDcpConnMap().updateMaxActiveSnoozingBackfills(
                                                        config.getMaxSize());

    stats.mem_low_wat.store(config.getMemLowWat());
    config.addValueChangedListener("mem_low_wat",
                                   new StatsValueChangeListener(stats, *this));
    stats.mem_low_wat_percent.store(
                (double)(stats.mem_low_wat.load()) / stats.getMaxDataSize());

    stats.mem_high_wat.store(config.getMemHighWat());
    config.addValueChangedListener("mem_high_wat",
                                   new StatsValueChangeListener(stats, *this));
    stats.mem_high_wat_percent.store(
                (double)(stats.mem_high_wat.load()) / stats.getMaxDataSize());

    setCursorDroppingLowerUpperThresholds(config.getMaxSize());

    stats.replicationThrottleThreshold.store(static_cast<double>
                                    (config.getReplicationThrottleThreshold())
                                     / 100.0);
    config.addValueChangedListener("replication_throttle_threshold",
                                   new StatsValueChangeListener(stats, *this));

    stats.replicationThrottleWriteQueueCap.store(
                                    config.getReplicationThrottleQueueCap());
    config.addValueChangedListener("replication_throttle_queue_cap",
                                   new EPStoreValueChangeListener(*this));
    config.addValueChangedListener("replication_throttle_cap_pcnt",
                                   new EPStoreValueChangeListener(*this));

    setBGFetchDelay(config.getBgFetchDelay());
    config.addValueChangedListener("bg_fetch_delay",
                                   new EPStoreValueChangeListener(*this));

    stats.warmupMemUsedCap.store(static_cast<double>
                               (config.getWarmupMinMemoryThreshold()) / 100.0);
    config.addValueChangedListener("warmup_min_memory_threshold",
                                   new StatsValueChangeListener(stats, *this));
    stats.warmupNumReadCap.store(static_cast<double>
                                (config.getWarmupMinItemsThreshold()) / 100.0);
    config.addValueChangedListener("warmup_min_items_threshold",
                                   new StatsValueChangeListener(stats, *this));

    double mem_threshold = static_cast<double>
                                      (config.getMutationMemThreshold()) / 100;
    StoredValue::setMutationMemoryThreshold(mem_threshold);
    config.addValueChangedListener("mutation_mem_threshold",
                                   new EPStoreValueChangeListener(*this));

    double backfill_threshold = static_cast<double>
                                      (config.getBackfillMemThreshold()) / 100;
    setBackfillMemoryThreshold(backfill_threshold);
    config.addValueChangedListener("backfill_mem_threshold",
                                   new EPStoreValueChangeListener(*this));

    config.addValueChangedListener("bfilter_enabled",
                                   new EPStoreValueChangeListener(*this));

    bfilterResidencyThreshold = config.getBfilterResidencyThreshold();
    config.addValueChangedListener("bfilter_residency_threshold",
                                   new EPStoreValueChangeListener(*this));

    compactionExpMemThreshold = config.getCompactionExpMemThreshold();
    config.addValueChangedListener("compaction_exp_mem_threshold",
                                   new EPStoreValueChangeListener(*this));

    compactionWriteQueueCap = config.getCompactionWriteQueueCap();
    config.addValueChangedListener("compaction_write_queue_cap",
                                   new EPStoreValueChangeListener(*this));

    config.addValueChangedListener("dcp_min_compression_ratio",
                                   new EPStoreValueChangeListener(*this));

    const std::string &policy = config.getItemEvictionPolicy();
    if (policy.compare("value_only") == 0) {
        eviction_policy = VALUE_ONLY;
    } else {
        eviction_policy = FULL_EVICTION;
    }

    warmupTask = new Warmup(*this);
}

bool EventuallyPersistentStore::initialize() {
    // We should nuke everything unless we want warmup
    Configuration &config = engine.getConfiguration();
    if (!config.isWarmup()) {
        reset();
    }

    if (!startFlusher()) {
        LOG(EXTENSION_LOG_WARNING,
            "FATAL: Failed to create and start flushers");
        return false;
    }
    if (!startBgFetcher()) {
        LOG(EXTENSION_LOG_WARNING,
           "FATAL: Failed to create and start bgfetchers");
        return false;
    }

    warmupTask->start();

    if (config.isFailpartialwarmup() && stats.warmOOM > 0) {
        LOG(EXTENSION_LOG_WARNING,
            "Warmup failed to load %d records due to OOM, exiting.\n",
            static_cast<unsigned int>(stats.warmOOM));
        return false;
    }

    itmpTask = new ItemPager(&engine, stats);
    ExecutorPool::get()->schedule(itmpTask, NONIO_TASK_IDX);

    LockHolder elh(expiryPager.mutex);
    expiryPager.enabled = config.isExpPagerEnabled();
    elh.unlock();

    size_t expiryPagerSleeptime = config.getExpPagerStime();
    setExpiryPagerSleeptime(expiryPagerSleeptime);
    config.addValueChangedListener("exp_pager_stime",
                                   new EPStoreValueChangeListener(*this));
    config.addValueChangedListener("exp_pager_enabled",
                                   new EPStoreValueChangeListener(*this));
    config.addValueChangedListener("exp_pager_initial_run_time",
                                   new EPStoreValueChangeListener(*this));

    ExTask htrTask = new HashtableResizerTask(this, 10);
    ExecutorPool::get()->schedule(htrTask, NONIO_TASK_IDX);

    size_t checkpointRemoverInterval = config.getChkRemoverStime();
    chkTask = new ClosedUnrefCheckpointRemoverTask(&engine, stats,
                                                   checkpointRemoverInterval);
    ExecutorPool::get()->schedule(chkTask, NONIO_TASK_IDX);

    ExTask vbSnapshotTask = new DaemonVBSnapshotTask(&engine);
    ExecutorPool::get()->schedule(vbSnapshotTask, WRITER_TASK_IDX);

    ExTask workloadMonitorTask = new WorkLoadMonitor(&engine, false);
    ExecutorPool::get()->schedule(workloadMonitorTask, NONIO_TASK_IDX);

#if HAVE_JEMALLOC
    /* Only create the defragmenter task if we have an underlying memory
     * allocator which can facilitate defragmenting memory.
     */
    defragmenterTask = new DefragmenterTask(&engine, stats);
    ExecutorPool::get()->schedule(defragmenterTask, NONIO_TASK_IDX);
#endif

    return true;
}

EventuallyPersistentStore::~EventuallyPersistentStore() {
    stopWarmup();
    stopBgFetcher();
    ExecutorPool::get()->stopTaskGroup(engine.getTaskable().getGID(), NONIO_TASK_IDX,
                                       stats.forceShutdown);

    ExecutorPool::get()->cancel(statsSnapshotTaskId);

    LockHolder lh(accessScanner.mutex);
    ExecutorPool::get()->cancel(accessScanner.task);
    lh.unlock();

    stopFlusher();

    ExecutorPool::get()->unregisterTaskable(engine.getTaskable(),
                                            stats.forceShutdown);

    delete [] vb_mutexes;
    delete [] schedule_vbstate_persist;
    delete [] stats.schedulingHisto;
    delete [] stats.taskRuntimeHisto;
    delete conflictResolver;
    delete warmupTask;
    delete storageProperties;
    defragmenterTask.reset();

    std::vector<MutationLog*>::iterator it;
    for (it = accessLog.begin(); it != accessLog.end(); it++) {
        delete *it;
    }
}

const Flusher* EventuallyPersistentStore::getFlusher(uint16_t shardId) {
    return vbMap.shards[shardId]->getFlusher();
}

uint16_t EventuallyPersistentStore::getCommitInterval(uint16_t shardId) {
    Flusher *flusher = vbMap.shards[shardId]->getFlusher();
    return flusher->getCommitInterval();
}

uint16_t EventuallyPersistentStore::decrCommitInterval(uint16_t shardId) {
    Flusher *flusher = vbMap.shards[shardId]->getFlusher();
    return flusher->decrCommitInterval();
}

Warmup* EventuallyPersistentStore::getWarmup(void) const {
    return warmupTask;
}

bool EventuallyPersistentStore::startFlusher() {
    for (uint16_t i = 0; i < vbMap.shards.size(); ++i) {
        Flusher *flusher = vbMap.shards[i]->getFlusher();
        flusher->start();
    }
    return true;
}

void EventuallyPersistentStore::stopFlusher() {
    for (uint16_t i = 0; i < vbMap.shards.size(); i++) {
        Flusher *flusher = vbMap.shards[i]->getFlusher();
        LOG(EXTENSION_LOG_WARNING, "Attempting to stop the flusher for "
            "shard:%" PRIu16, i);
        bool rv = flusher->stop(stats.forceShutdown);
        if (rv && !stats.forceShutdown) {
            flusher->wait();
        }
    }
}

bool EventuallyPersistentStore::pauseFlusher() {
    bool rv = true;
    for (uint16_t i = 0; i < vbMap.shards.size(); i++) {
        Flusher *flusher = vbMap.shards[i]->getFlusher();
        if (!flusher->pause()) {
            LOG(EXTENSION_LOG_WARNING, "Attempted to pause flusher in state "
                "[%s], shard = %d", flusher->stateName(), i);
            rv = false;
        }
    }
    return rv;
}

bool EventuallyPersistentStore::resumeFlusher() {
    bool rv = true;
    for (uint16_t i = 0; i < vbMap.shards.size(); i++) {
        Flusher *flusher = vbMap.shards[i]->getFlusher();
        if (!flusher->resume()) {
            LOG(EXTENSION_LOG_WARNING,
                    "Attempted to resume flusher in state [%s], "
                    "shard = %d", flusher->stateName(), i);
            rv = false;
        }
    }
    return rv;
}

void EventuallyPersistentStore::wakeUpFlusher() {
    if (stats.diskQueueSize.load() == 0) {
        for (uint16_t i = 0; i < vbMap.shards.size(); i++) {
            Flusher *flusher = vbMap.shards[i]->getFlusher();
            flusher->wake();
        }
    }
}

bool EventuallyPersistentStore::startBgFetcher() {
    for (uint16_t i = 0; i < vbMap.shards.size(); i++) {
        BgFetcher *bgfetcher = vbMap.shards[i]->getBgFetcher();
        if (bgfetcher == NULL) {
            LOG(EXTENSION_LOG_WARNING,
                "Failed to start bg fetcher for shard %d", i);
            return false;
        }
        bgfetcher->start();
    }
    return true;
}

void EventuallyPersistentStore::stopBgFetcher() {
    for (uint16_t i = 0; i < vbMap.shards.size(); i++) {
        BgFetcher *bgfetcher = vbMap.shards[i]->getBgFetcher();
        if (multiBGFetchEnabled() && bgfetcher->pendingJob()) {
            LOG(EXTENSION_LOG_WARNING,
                "Shutting down engine while there are still pending data "
                "read for shard %d from database storage", i);
        }
        LOG(EXTENSION_LOG_WARNING, "Stopping bg fetcher for shard:%" PRIu16, i);
        bgfetcher->stop();
    }
}

void
EventuallyPersistentStore::deleteExpiredItem(uint16_t vbid, std::string &key,
                                             time_t startTime,
                                             uint64_t revSeqno,
                                             exp_type_t source) {
    RCPtr<VBucket> vb = getVBucket(vbid);
    if (vb) {
        // Obtain reader access to the VB state change lock so that
        // the VB can't switch state whilst we're processing
        ReaderLockHolder rlh(vb->getStateLock());
        if (vb->getState() == vbucket_state_active) {
            int bucket_num(0);
            incExpirationStat(vb, source);
            LockHolder lh = vb->ht.getLockedBucket(key, &bucket_num);
            StoredValue *v = vb->ht.unlocked_find(key, bucket_num, true, false);
            if (v) {
                if (v->isTempNonExistentItem() || v->isTempDeletedItem()) {
                    // This is a temporary item whose background fetch for metadata
                    // has completed.
                    bool deleted = vb->ht.unlocked_del(key, bucket_num);
                    if (!deleted) {
                        throw std::logic_error("EPStore::deleteExpiredItem: "
                                "Failed to delete key '" + key + "' from bucket "
                                + std::to_string(bucket_num));
                    }
                } else if (v->isExpired(startTime) && !v->isDeleted()) {
                    vb->ht.unlocked_softDelete(v, 0, getItemEvictionPolicy());
                    v->setCas(vb->nextHLCCas());
                    queueDirty(vb, v, &lh, NULL, false);
                }
            } else {
                if (eviction_policy == FULL_EVICTION) {
                    // Create a temp item and delete and push it
                    // into the checkpoint queue, only if the bloomfilter
                    // predicts that the item may exist on disk.
                    if (vb->maybeKeyExistsInFilter(key)) {
                        add_type_t rv = vb->ht.unlocked_addTempItem(bucket_num, key,
                                                                    eviction_policy);
                        if (rv == ADD_NOMEM) {
                            return;
                        }
                        v = vb->ht.unlocked_find(key, bucket_num, true, false);
                        v->setDeleted();
                        v->setRevSeqno(revSeqno);
                        vb->ht.unlocked_softDelete(v, 0, eviction_policy);
                        v->setCas(vb->nextHLCCas());
                        queueDirty(vb, v, &lh, NULL, false);
                    }
                }
            }
        }
    }
}

void
EventuallyPersistentStore::deleteExpiredItems(std::list<std::pair<uint16_t,
                                                        std::string> > &keys,
                                              exp_type_t source) {
    std::list<std::pair<uint16_t, std::string> >::iterator it;
    time_t startTime = ep_real_time();
    for (it = keys.begin(); it != keys.end(); it++) {
        deleteExpiredItem(it->first, it->second, startTime, 0, source);
    }
}

StoredValue *EventuallyPersistentStore::fetchValidValue(RCPtr<VBucket> &vb,
                                                        const std::string &key,
                                                        int bucket_num,
                                                        bool wantDeleted,
                                                        bool trackReference,
                                                        bool queueExpired) {
    StoredValue *v = vb->ht.unlocked_find(key, bucket_num, wantDeleted,
                                          trackReference);
    if (v && !v->isDeleted() && !v->isTempItem()) {
        // In the deleted case, we ignore expiration time.
        if (v->isExpired(ep_real_time())) {
            if (vb->getState() != vbucket_state_active) {
                return wantDeleted ? v : NULL;
            }

            // queueDirty only allowed on active VB
            if (queueExpired && vb->getState() == vbucket_state_active) {
                incExpirationStat(vb, EXP_BY_ACCESS);
                vb->ht.unlocked_softDelete(v, 0, eviction_policy);
                v->setCas(vb->nextHLCCas());
                queueDirty(vb, v, NULL, NULL, false, true);
            }
            return wantDeleted ? v : NULL;
        }
    }
    return v;
}

bool EventuallyPersistentStore::isMetaDataResident(RCPtr<VBucket> &vb,
                                                   const std::string &key) {

    if (!vb) {
        throw std::invalid_argument("EPStore::isMetaDataResident: vb is NULL");
    }

    int bucket_num(0);
    LockHolder lh = vb->ht.getLockedBucket(key, &bucket_num);
    StoredValue *v = vb->ht.unlocked_find(key, bucket_num, false, false);

    if (v && !v->isTempItem()) {
        return true;
    } else {
        return false;
    }
}

protocol_binary_response_status EventuallyPersistentStore::evictKey(
                                                        const std::string &key,
                                                        uint16_t vbucket,
                                                        const char **msg,
                                                        size_t *msg_size,
                                                        bool force) {
    RCPtr<VBucket> vb = getVBucket(vbucket);
    if (!vb || (vb->getState() != vbucket_state_active && !force)) {
        return PROTOCOL_BINARY_RESPONSE_NOT_MY_VBUCKET;
    }

    int bucket_num(0);
    LockHolder lh = vb->ht.getLockedBucket(key, &bucket_num);
    StoredValue *v = fetchValidValue(vb, key, bucket_num, force, false);

    protocol_binary_response_status rv(PROTOCOL_BINARY_RESPONSE_SUCCESS);

    *msg_size = 0;
    if (v) {
        if (force)  {
            v->markClean();
        }
        if (v->isResident()) {
            if (vb->ht.unlocked_ejectItem(v, eviction_policy)) {
                *msg = "Ejected.";

                // Add key to bloom filter incase of full eviction mode
                if (getItemEvictionPolicy() == FULL_EVICTION) {
                    vb->addToFilter(key);
                }
            } else {
                *msg = "Can't eject: Dirty object.";
                rv = PROTOCOL_BINARY_RESPONSE_KEY_EEXISTS;
            }
        } else {
            *msg = "Already ejected.";
        }
    } else {
        if (eviction_policy == VALUE_ONLY) {
            *msg = "Not found.";
            rv = PROTOCOL_BINARY_RESPONSE_KEY_ENOENT;
        } else {
            *msg = "Already ejected.";
        }
    }

    return rv;
}

ENGINE_ERROR_CODE EventuallyPersistentStore::addTempItemForBgFetch(
                                                        LockHolder &lock,
                                                        int bucket_num,
                                                        const std::string &key,
                                                        RCPtr<VBucket> &vb,
                                                        const void *cookie,
                                                        bool metadataOnly,
                                                        bool isReplication) {

    add_type_t rv = vb->ht.unlocked_addTempItem(bucket_num, key,
                                                eviction_policy,
                                                isReplication);
    switch(rv) {
        case ADD_NOMEM:
            return ENGINE_ENOMEM;
        case ADD_EXISTS:
        case ADD_UNDEL:
        case ADD_SUCCESS:
        case ADD_TMP_AND_BG_FETCH:
            // Since the hashtable bucket is locked, we shouldn't get here
            abort();
        case ADD_BG_FETCH:
            lock.unlock();
            bgFetch(key, vb->getId(), cookie, metadataOnly);
    }
    return ENGINE_EWOULDBLOCK;
}

ENGINE_ERROR_CODE EventuallyPersistentStore::set(const Item &itm,
                                                 const void *cookie,
                                                 bool force,
                                                 uint8_t nru) {

    RCPtr<VBucket> vb = getVBucket(itm.getVBucketId());
    if (!vb) {
        ++stats.numNotMyVBuckets;
        return ENGINE_NOT_MY_VBUCKET;
    }

    // Obtain read-lock on VB state to ensure VB state changes are interlocked
    // with this set
    ReaderLockHolder rlh(vb->getStateLock());
    if (vb->getState() == vbucket_state_dead) {
        ++stats.numNotMyVBuckets;
        return ENGINE_NOT_MY_VBUCKET;
    } else if (vb->getState() == vbucket_state_replica && !force) {
        ++stats.numNotMyVBuckets;
        return ENGINE_NOT_MY_VBUCKET;
    } else if (vb->getState() == vbucket_state_pending && !force) {
        if (vb->addPendingOp(cookie)) {
            return ENGINE_EWOULDBLOCK;
        }
    } else if (vb->isTakeoverBackedUp()) {
        LOG(EXTENSION_LOG_DEBUG, "(vb %u) Returned TMPFAIL to a set op"
                ", becuase takeover is lagging", vb->getId());
        return ENGINE_TMPFAIL;
    }

    bool cas_op = (itm.getCas() != 0);
    int bucket_num(0);
    LockHolder lh = vb->ht.getLockedBucket(itm.getKey(), &bucket_num);
    StoredValue *v = vb->ht.unlocked_find(itm.getKey(), bucket_num,
                                          /*wantsDeleted*/true,
                                          /*trackReference*/false);
    if (v && v->isLocked(ep_current_time()) &&
        (vb->getState() == vbucket_state_replica ||
         vb->getState() == vbucket_state_pending)) {
        v->unlock();
    }

    bool maybeKeyExists = true;
    // If we didn't find a valid item, check Bloomfilter's prediction if in
    // full eviction policy and for a CAS operation.
    if ((v == nullptr || v->isTempInitialItem()) &&
        (eviction_policy == FULL_EVICTION) &&
        (itm.getCas() != 0)) {
        // Check Bloomfilter's prediction
        if (!vb->maybeKeyExistsInFilter(itm.getKey())) {
            maybeKeyExists = false;
        }
    }

    mutation_type_t mtype = vb->ht.unlocked_set(v, itm, itm.getCas(), true, false,
                                                eviction_policy, nru,
                                                maybeKeyExists);

    Item& it = const_cast<Item&>(itm);
    uint64_t seqno = 0;
    ENGINE_ERROR_CODE ret = ENGINE_SUCCESS;
    switch (mtype) {
    case NOMEM:
        ret = ENGINE_ENOMEM;
        break;
    case INVALID_CAS:
    case IS_LOCKED:
        ret = ENGINE_KEY_EEXISTS;
        break;
    case NOT_FOUND:
        if (cas_op) {
            ret = ENGINE_KEY_ENOENT;
            break;
        }
        // FALLTHROUGH
    case WAS_DIRTY:
        // Even if the item was dirty, push it into the vbucket's open
        // checkpoint.
    case WAS_CLEAN:
        it.setCas(vb->nextHLCCas());
        v->setCas(it.getCas());
        queueDirty(vb, v, &lh, &seqno);
        it.setBySeqno(seqno);
        break;
    case NEED_BG_FETCH:
    {   // CAS operation with non-resident item + full eviction.
        if (v) {
            // temp item is already created. Simply schedule a bg fetch job
            lh.unlock();
            bgFetch(itm.getKey(), vb->getId(), cookie, true);
            return ENGINE_EWOULDBLOCK;
        }
        ret = addTempItemForBgFetch(lh, bucket_num, itm.getKey(), vb,
                                    cookie, true);
        break;
    }
    case INVALID_VBUCKET:
        ret = ENGINE_NOT_MY_VBUCKET;
        break;
    }

    return ret;
}

ENGINE_ERROR_CODE EventuallyPersistentStore::add(const Item &itm,
                                                 const void *cookie)
{
    RCPtr<VBucket> vb = getVBucket(itm.getVBucketId());
    if (!vb) {
        ++stats.numNotMyVBuckets;
        return ENGINE_NOT_MY_VBUCKET;
    }

    // Obtain read-lock on VB state to ensure VB state changes are interlocked
    // with this add
    ReaderLockHolder rlh(vb->getStateLock());
    if (vb->getState() == vbucket_state_dead ||
        vb->getState() == vbucket_state_replica) {
        ++stats.numNotMyVBuckets;
        return ENGINE_NOT_MY_VBUCKET;
    } else if (vb->getState() == vbucket_state_pending) {
        if (vb->addPendingOp(cookie)) {
            return ENGINE_EWOULDBLOCK;
        }
    } else if (vb->isTakeoverBackedUp()) {
        LOG(EXTENSION_LOG_DEBUG, "(vb %u) Returned TMPFAIL to a add op"
                ", becuase takeover is lagging", vb->getId());
        return ENGINE_TMPFAIL;
    }

    if (itm.getCas() != 0) {
        // Adding with a cas value doesn't make sense..
        return ENGINE_NOT_STORED;
    }

    int bucket_num(0);
    LockHolder lh = vb->ht.getLockedBucket(itm.getKey(), &bucket_num);
    StoredValue *v = vb->ht.unlocked_find(itm.getKey(), bucket_num, true,
                                          false);

    bool maybeKeyExists = true;
    if ((v == nullptr || v->isTempInitialItem()) &&
        (eviction_policy == FULL_EVICTION)) {
        // Check bloomfilter's prediction
        if (!vb->maybeKeyExistsInFilter(itm.getKey())) {
            maybeKeyExists = false;
        }
    }

    add_type_t atype = vb->ht.unlocked_add(bucket_num, v, itm,
                                           eviction_policy,
                                           true, true,
                                           maybeKeyExists);

    Item& it = const_cast<Item&>(itm);
    uint64_t seqno = 0;
    switch (atype) {
    case ADD_NOMEM:
        return ENGINE_ENOMEM;
    case ADD_EXISTS:
        return ENGINE_NOT_STORED;
    case ADD_TMP_AND_BG_FETCH:
        return addTempItemForBgFetch(lh, bucket_num, it.getKey(), vb,
                                     cookie, true);
    case ADD_BG_FETCH:
        lh.unlock();
        bgFetch(it.getKey(), vb->getId(), cookie, true);
        return ENGINE_EWOULDBLOCK;
    case ADD_SUCCESS:
    case ADD_UNDEL:
        it.setCas(vb->nextHLCCas());
        v->setCas(it.getCas());
        queueDirty(vb, v, &lh, &seqno);
        it.setBySeqno(seqno);
        break;
    }

    return ENGINE_SUCCESS;
}

ENGINE_ERROR_CODE EventuallyPersistentStore::replace(const Item &itm,
                                                     const void *cookie) {
    RCPtr<VBucket> vb = getVBucket(itm.getVBucketId());
    if (!vb) {
        ++stats.numNotMyVBuckets;
        return ENGINE_NOT_MY_VBUCKET;
    }

    // Obtain read-lock on VB state to ensure VB state changes are interlocked
    // with this replace
    ReaderLockHolder rlh(vb->getStateLock());
    if (vb->getState() == vbucket_state_dead ||
        vb->getState() == vbucket_state_replica) {
        ++stats.numNotMyVBuckets;
        return ENGINE_NOT_MY_VBUCKET;
    } else if (vb->getState() == vbucket_state_pending) {
        if (vb->addPendingOp(cookie)) {
            return ENGINE_EWOULDBLOCK;
        }
    }

    int bucket_num(0);
    LockHolder lh = vb->ht.getLockedBucket(itm.getKey(), &bucket_num);
    StoredValue *v = vb->ht.unlocked_find(itm.getKey(), bucket_num, true,
                                          false);
    if (v) {
        if (v->isDeleted() || v->isTempDeletedItem() ||
            v->isTempNonExistentItem()) {
            return ENGINE_KEY_ENOENT;
        }

        mutation_type_t mtype;
        if (eviction_policy == FULL_EVICTION && v->isTempInitialItem()) {
            mtype = NEED_BG_FETCH;
        } else {
            mtype = vb->ht.unlocked_set(v, itm, 0, true, false, eviction_policy,
                                        0xff);
        }

        Item& it = const_cast<Item&>(itm);
        uint64_t seqno = 0;
        ENGINE_ERROR_CODE ret = ENGINE_SUCCESS;
        switch (mtype) {
            case NOMEM:
                ret = ENGINE_ENOMEM;
                break;
            case IS_LOCKED:
                ret = ENGINE_KEY_EEXISTS;
                break;
            case INVALID_CAS:
            case NOT_FOUND:
                ret = ENGINE_NOT_STORED;
                break;
                // FALLTHROUGH
            case WAS_DIRTY:
                // Even if the item was dirty, push it into the vbucket's open
                // checkpoint.
            case WAS_CLEAN:
                it.setCas(vb->nextHLCCas());
                v->setCas(it.getCas());
                queueDirty(vb, v, &lh, &seqno);
                it.setBySeqno(seqno);
                break;
            case NEED_BG_FETCH:
            {
                // temp item is already created. Simply schedule a bg fetch job
                lh.unlock();
                bgFetch(it.getKey(), vb->getId(), cookie, true);
                ret = ENGINE_EWOULDBLOCK;
                break;
            }
            case INVALID_VBUCKET:
                ret = ENGINE_NOT_MY_VBUCKET;
                break;
        }

        return ret;
    } else {
        if (eviction_policy == VALUE_ONLY) {
            return ENGINE_KEY_ENOENT;
        }

        if (vb->maybeKeyExistsInFilter(itm.getKey())) {
            return addTempItemForBgFetch(lh, bucket_num, itm.getKey(), vb,
                                         cookie, false);
        } else {
            // As bloomfilter predicted that item surely doesn't exist
            // on disk, return ENOENT for replace().
            return ENGINE_KEY_ENOENT;
        }
    }
}

ENGINE_ERROR_CODE EventuallyPersistentStore::addTAPBackfillItem(
                                                        const Item &itm,
                                                        uint8_t nru,
                                                        bool genBySeqno,
                                                        ExtendedMetaData *emd) {

    RCPtr<VBucket> vb = getVBucket(itm.getVBucketId());
    if (!vb) {
        ++stats.numNotMyVBuckets;
        return ENGINE_NOT_MY_VBUCKET;
    }

    // Obtain read-lock on VB state to ensure VB state changes are interlocked
    // with this add-tapbackfill
    ReaderLockHolder rlh(vb->getStateLock());
    if (vb->getState() == vbucket_state_dead ||
        vb->getState() == vbucket_state_active) {
        ++stats.numNotMyVBuckets;
        return ENGINE_NOT_MY_VBUCKET;
    }

    //check for the incoming item's CAS validity
    if (!Item::isValidCas(itm.getCas())) {
        return ENGINE_KEY_EEXISTS;
    }

    int bucket_num(0);
    LockHolder lh = vb->ht.getLockedBucket(itm.getKey(), &bucket_num);
    StoredValue *v = vb->ht.unlocked_find(itm.getKey(), bucket_num, true,
                                          false);

    // Note that this function is only called on replica or pending vbuckets.
    if (v && v->isLocked(ep_current_time())) {
        v->unlock();
    }
    mutation_type_t mtype = vb->ht.unlocked_set(v, itm, 0, true, true,
                                                eviction_policy, nru);

    ENGINE_ERROR_CODE ret = ENGINE_SUCCESS;
    switch (mtype) {
    case NOMEM:
        ret = ENGINE_ENOMEM;
        break;
    case INVALID_CAS:
    case IS_LOCKED:
        ret = ENGINE_KEY_EEXISTS;
        break;
    case WAS_DIRTY:
        // FALLTHROUGH, to ensure the bySeqno for the hashTable item is
        // set correctly, and also the sequence numbers are ordered correctly.
        // (MB-14003)
    case NOT_FOUND:
        // FALLTHROUGH
    case WAS_CLEAN:
        /* set the conflict resolution mode from the extended meta data *
         * Given that the mode is already set, we don't need to set the *
         * conflict resolution mode in queueDirty */
        if (emd) {
            v->setConflictResMode(
                 static_cast<enum conflict_resolution_mode>(
                                      emd->getConflictResMode()));
        }
        vb->setMaxCas(v->getCas());
        queueDirty(vb, v, &lh, NULL,true, true, genBySeqno, false);
        break;
    case INVALID_VBUCKET:
        ret = ENGINE_NOT_MY_VBUCKET;
        break;
    case NEED_BG_FETCH:
        // SET on a non-active vbucket should not require a bg_metadata_fetch.
        abort();
    }

    // Update drift counter for vbucket upon a success only
    if (ret == ENGINE_SUCCESS && emd) {
        vb->setDriftCounter(emd->getAdjustedTime());
    }

    return ret;
}

class KVStatsCallback : public Callback<kvstats_ctx> {
    public:
        KVStatsCallback(EventuallyPersistentStore *store)
            : epstore(store) { }

       void callback(kvstats_ctx &ctx) {
            RCPtr<VBucket> vb = epstore->getVBucket(ctx.vbucket);
            if (vb) {
                vb->fileSpaceUsed = ctx.fileSpaceUsed;
                vb->fileSize = ctx.fileSize;
            }
        }

    private:
        EventuallyPersistentStore *epstore;
};

void EventuallyPersistentStore::snapshotVBuckets(const Priority &priority,
                                                 uint16_t shardId) {

    class VBucketStateVisitor : public VBucketVisitor {
    public:
        VBucketStateVisitor(VBucketMap &vb_map, uint16_t sid)
            : vbuckets(vb_map), shardId(sid) { }
        bool visitBucket(RCPtr<VBucket> &vb) {
            if (vbuckets.getShardByVbId(vb->getId())->getId() == shardId) {
                snapshot_range_t range;
                vb->getPersistedSnapshot(range);
                std::string failovers = vb->failovers->toJSON();
                uint64_t chkId = vbuckets.getPersistenceCheckpointId(vb->getId());

                vbucket_state vb_state(vb->getState(), chkId, 0,
                                       vb->getHighSeqno(), vb->getPurgeSeqno(),
                                       range.start, range.end, vb->getMaxCas(),
                                       vb->getDriftCounter() ,failovers);
                states.insert(std::pair<uint16_t, vbucket_state>(vb->getId(), vb_state));
            }
            return false;
        }

        void visit(StoredValue*) {
            throw std::logic_error("VBucketStateVisitor:visit: Should never be called");
        }

        std::map<uint16_t, vbucket_state> states;

    private:
        VBucketMap &vbuckets;
        uint16_t shardId;
    };

    KVShard *shard = vbMap.shards[shardId];
    if (priority == Priority::VBucketPersistLowPriority) {
        shard->setLowPriorityVbSnapshotFlag(false);
    } else {
        shard->setHighPriorityVbSnapshotFlag(false);
    }

    KVStatsCallback kvcb(this);
    VBucketStateVisitor v(vbMap, shard->getId());
    visit(v);
    hrtime_t start = gethrtime();

    bool success = true;
    vbucket_map_t::reverse_iterator iter = v.states.rbegin();
    for (; iter != v.states.rend(); ++iter) {
        LockHolder lh(vb_mutexes[iter->first], true /*tryLock*/);
        if (!lh.islocked()) {
            continue;
        }
        KVStore *rwUnderlying = getRWUnderlying(iter->first);
        if (!rwUnderlying->snapshotVBucket(iter->first, iter->second,
                    &kvcb)) {
            LOG(EXTENSION_LOG_WARNING,
                    "VBucket snapshot task failed!!! Rescheduling");
            success = false;
            break;
        }

        if (priority == Priority::VBucketPersistHighPriority) {
            if (vbMap.setBucketCreation(iter->first, false)) {
                LOG(EXTENSION_LOG_INFO, "VBucket %d created", iter->first);
            }
        }
    }

    if (!success) {
        scheduleVBSnapshot(priority, shard->getId());
    } else {
        stats.snapshotVbucketHisto.add((gethrtime() - start) / 1000);
    }
}

bool EventuallyPersistentStore::persistVBState(const Priority &priority,
                                               uint16_t vbid) {
    schedule_vbstate_persist[vbid] = false;

    RCPtr<VBucket> vb = getVBucket(vbid);
    if (!vb) {
        LOG(EXTENSION_LOG_WARNING,
            "VBucket %d not exist!!! vb_state persistence task failed!!!", vbid);
        return false;
    }

    bool inverse = false;
    LockHolder lh(vb_mutexes[vbid], true /*tryLock*/);
    if (!lh.islocked()) {
        if (schedule_vbstate_persist[vbid].compare_exchange_strong(inverse,
                                                                   true)) {
            return true;
        } else {
            return false;
        }
    }

    KVStatsCallback kvcb(this);
    uint64_t chkId = vbMap.getPersistenceCheckpointId(vbid);
    std::string failovers = vb->failovers->toJSON();

    snapshot_range_t range;
    vb->getPersistedSnapshot(range);
    vbucket_state vb_state(vb->getState(), chkId, 0, vb->getHighSeqno(),
                           vb->getPurgeSeqno(), range.start, range.end,
                           vb->getMaxCas(), vb->getDriftCounter(),
                           failovers);

    KVStore *rwUnderlying = getRWUnderlying(vbid);
    if (rwUnderlying->snapshotVBucket(vbid, vb_state, &kvcb)) {
        if (vbMap.setBucketCreation(vbid, false)) {
            LOG(EXTENSION_LOG_INFO, "VBucket %d created", vbid);
        }
    } else {
        LOG(EXTENSION_LOG_WARNING,
            "VBucket %d: vb_state persistence task failed!!! Rescheduling", vbid);

        if (schedule_vbstate_persist[vbid].compare_exchange_strong(inverse,
                                                                   true)) {
            return true;
        } else {
            return false;
        }
    }
    return false;
}

ENGINE_ERROR_CODE EventuallyPersistentStore::setVBucketState(uint16_t vbid,
                                                           vbucket_state_t to,
                                                           bool transfer,
                                                           bool notify_dcp) {
    // Lock to prevent a race condition between a failed update and add.
    LockHolder lh(vbsetMutex);
    RCPtr<VBucket> vb = vbMap.getBucket(vbid);
    if (vb && to == vb->getState()) {
        return ENGINE_SUCCESS;
    }

    if (vb) {
        vbucket_state_t oldstate = vb->getState();
        if (oldstate != to && notify_dcp) {
            bool closeInboundStreams = false;
            if (to == vbucket_state_active && !transfer) {
                /**
                 * Close inbound (passive) streams into the vbucket
                 * only in case of a failover.
                 */
                closeInboundStreams = true;
            }
            engine.getDcpConnMap().vbucketStateChanged(vbid, to,
                                                       closeInboundStreams);
        }

        vb->setState(to);

        if (to == vbucket_state_active && oldstate == vbucket_state_replica) {
            /**
             * Update snapshot range when vbucket goes from being a replica
             * to active, to maintain the correct snapshot sequence numbers
             * even in a failover scenario.
             */
            vb->checkpointManager.resetSnapshotRange();
        }

        if (to == vbucket_state_active && !transfer) {
            snapshot_range_t range;
            vb->getPersistedSnapshot(range);
            if (range.end == vbMap.getPersistenceSeqno(vbid)) {
                vb->failovers->createEntry(range.end);
            } else {
                vb->failovers->createEntry(range.start);
            }
        }

        lh.unlock();
        if (oldstate == vbucket_state_pending &&
            to == vbucket_state_active) {
            ExTask notifyTask = new PendingOpsNotification(engine, vb);
            ExecutorPool::get()->schedule(notifyTask, NONIO_TASK_IDX);
        }
        scheduleVBStatePersist(Priority::VBucketPersistLowPriority, vbid);
    } else if (vbid < vbMap.getSize()) {
        FailoverTable* ft = new FailoverTable(engine.getMaxFailoverEntries());
        KVShard* shard = vbMap.getShardByVbId(vbid);
        std::shared_ptr<Callback<uint16_t> > cb(new NotifyFlusherCB(shard));
        RCPtr<VBucket> newvb(new VBucket(vbid, to, stats,
                                         engine.getCheckpointConfig(),
                                         shard, 0, 0, 0, ft, cb));
        Configuration& config = engine.getConfiguration();
        if (config.isBfilterEnabled()) {
            // Initialize bloom filters upon vbucket creation during
            // bucket creation and rebalance
            newvb->createFilter(config.getBfilterKeyCount(),
                                config.getBfilterFpProb());
        }
        const std::string& timeSyncConfig = config.getTimeSynchronization();
        newvb->setTimeSyncConfig(VBucket::convertStrToTimeSyncConfig(timeSyncConfig));

        // The first checkpoint for active vbucket should start with id 2.
        uint64_t start_chk_id = (to == vbucket_state_active) ? 2 : 0;
        newvb->checkpointManager.setOpenCheckpointId(start_chk_id);
        if (vbMap.addBucket(newvb) == ENGINE_ERANGE) {
            lh.unlock();
            return ENGINE_ERANGE;
        }
        vbMap.setPersistenceCheckpointId(vbid, 0);
        vbMap.setPersistenceSeqno(vbid, 0);
        vbMap.setBucketCreation(vbid, true);
        lh.unlock();
        scheduleVBStatePersist(Priority::VBucketPersistHighPriority, vbid);
    } else {
        return ENGINE_ERANGE;
    }
    return ENGINE_SUCCESS;
}

bool EventuallyPersistentStore::scheduleVBSnapshot(const Priority &p) {
    KVShard *shard = NULL;
    if (p == Priority::VBucketPersistHighPriority) {
        for (size_t i = 0; i < vbMap.shards.size(); ++i) {
            shard = vbMap.shards[i];
            if (shard->setHighPriorityVbSnapshotFlag(true)) {
                ExTask task = new VBSnapshotTask(&engine, p, i, true);
                ExecutorPool::get()->schedule(task, WRITER_TASK_IDX);
            }
        }
    } else {
        for (size_t i = 0; i < vbMap.shards.size(); ++i) {
            shard = vbMap.shards[i];
            if (shard->setLowPriorityVbSnapshotFlag(true)) {
                ExTask task = new VBSnapshotTask(&engine, p, i, true);
                ExecutorPool::get()->schedule(task, WRITER_TASK_IDX);
            }
        }
    }
    if (stats.isShutdown) {
        return false;
    }
    return true;
}

void EventuallyPersistentStore::scheduleVBSnapshot(const Priority &p,
                                                   uint16_t shardId,
                                                   bool force) {
    KVShard *shard = vbMap.shards[shardId];
    if (p == Priority::VBucketPersistHighPriority) {
        if (force || shard->setHighPriorityVbSnapshotFlag(true)) {
            ExTask task = new VBSnapshotTask(&engine, p, shardId, true);
            ExecutorPool::get()->schedule(task, WRITER_TASK_IDX);
        }
    } else {
        if (force || shard->setLowPriorityVbSnapshotFlag(true)) {
            ExTask task = new VBSnapshotTask(&engine, p, shardId, true);
            ExecutorPool::get()->schedule(task, WRITER_TASK_IDX);
        }
    }
}

void EventuallyPersistentStore::scheduleVBStatePersist(const Priority &priority,
                                                       uint16_t vbid,
                                                       bool force) {
    bool inverse = false;
    if (force ||
        schedule_vbstate_persist[vbid].compare_exchange_strong(inverse, true)) {
        ExTask task = new VBStatePersistTask(&engine, priority, vbid, true);
        ExecutorPool::get()->schedule(task, WRITER_TASK_IDX);
    }
}

bool EventuallyPersistentStore::completeVBucketDeletion(uint16_t vbid,
                                                        const void* cookie) {
    LockHolder lh(vbsetMutex);

    hrtime_t start_time(gethrtime());
    RCPtr<VBucket> vb = vbMap.getBucket(vbid);
    if (!vb || vb->getState() == vbucket_state_dead ||
         vbMap.isBucketDeletion(vbid)) {
        lh.unlock();
        LockHolder vlh(vb_mutexes[vbid]);
        getRWUnderlying(vbid)->delVBucket(vbid);
        vbMap.setBucketDeletion(vbid, false);
        vbMap.setBucketCreation(vbid, false);
        vbMap.setPersistenceSeqno(vbid, 0);
        ++stats.vbucketDeletions;
    }

    hrtime_t spent(gethrtime() - start_time);
    hrtime_t wall_time = spent / 1000;
    BlockTimer::log(spent, "disk_vb_del", stats.timingLog);
    stats.diskVBDelHisto.add(wall_time);
    atomic_setIfBigger(stats.vbucketDelMaxWalltime, wall_time);
    stats.vbucketDelTotWalltime.fetch_add(wall_time);
    if (cookie) {
        engine.notifyIOComplete(cookie, ENGINE_SUCCESS);
    }

    return true;
}

void EventuallyPersistentStore::scheduleVBDeletion(RCPtr<VBucket> &vb,
                                                   const void* cookie,
                                                   double delay) {
    ExTask delTask = new VBucketMemoryDeletionTask(engine, vb, delay);
    ExecutorPool::get()->schedule(delTask, NONIO_TASK_IDX);

    if (vbMap.setBucketDeletion(vb->getId(), true)) {
        ExTask task = new VBDeleteTask(&engine, vb->getId(), cookie,
                                       Priority::VBucketDeletionPriority);
        ExecutorPool::get()->schedule(task, WRITER_TASK_IDX);
    }
}

ENGINE_ERROR_CODE EventuallyPersistentStore::deleteVBucket(uint16_t vbid,
                                                           const void* c) {
    // Lock to prevent a race condition between a failed update and add
    // (and delete).
    LockHolder lh(vbsetMutex);

    RCPtr<VBucket> vb = vbMap.getBucket(vbid);
    if (!vb) {
        return ENGINE_NOT_MY_VBUCKET;
    }

    engine.getDcpConnMap().vbucketStateChanged(vbid, vbucket_state_dead);
    vbMap.removeBucket(vbid);
    lh.unlock();
    scheduleVBDeletion(vb, c);
    if (c) {
        return ENGINE_EWOULDBLOCK;
    }
    return ENGINE_SUCCESS;
}

ENGINE_ERROR_CODE EventuallyPersistentStore::checkForDBExistence(DBFileId db_file_id) {
    std::string backend = engine.getConfiguration().getBackend();
    if (backend.compare("couchdb") == 0) {
        RCPtr<VBucket> vb = vbMap.getBucket(db_file_id);
        if (!vb) {
            return ENGINE_NOT_MY_VBUCKET;
        }
    } else if (backend.compare("forestdb") == 0) {
        if (db_file_id > (vbMap.getNumShards() - 1)) {
            //TODO: find a better error code
            return ENGINE_EINVAL;
        }
    } else {
        LOG(EXTENSION_LOG_WARNING,
            "Unknown backend specified for db file id: %d", db_file_id);
        return ENGINE_FAILED;
    }

    return ENGINE_SUCCESS;
}

ENGINE_ERROR_CODE EventuallyPersistentStore::compactDB(compaction_ctx c,
                                                       const void *cookie) {
    ENGINE_ERROR_CODE errCode = checkForDBExistence(c.db_file_id);
    if (errCode != ENGINE_SUCCESS) {
        return errCode;
    }

    LockHolder lh(compactionLock);
    ExTask task = new CompactTask(&engine, Priority::CompactorPriority,
                                  c, cookie);
    compactionTasks.push_back(std::make_pair(c.db_file_id, task));
    if (compactionTasks.size() > 1) {
        if ((stats.diskQueueSize > compactionWriteQueueCap &&
            compactionTasks.size() > (vbMap.getNumShards() / 2)) ||
            engine.getWorkLoadPolicy().getWorkLoadPattern() == READ_HEAVY) {
            // Snooze a new compaction task.
            // We will wake it up when one of the existing compaction tasks is done.
            task->snooze(60);
        }
    }

    ExecutorPool::get()->schedule(task, WRITER_TASK_IDX);

    LOG(EXTENSION_LOG_DEBUG,
        "Scheduled compaction task %" PRIu64 " on db %d,"
        "purge_before_ts = %" PRIu64 ", purge_before_seq = %" PRIu64
        ", dropdeletes = %d",
        uint64_t(task->getId()),c.db_file_id, c.purge_before_ts,
        c.purge_before_seq, c.drop_deletes);

   return ENGINE_EWOULDBLOCK;
}

class ExpiredItemsCallback : public Callback<std::string&, uint64_t&> {
    public:
        ExpiredItemsCallback(EventuallyPersistentStore *store, uint16_t vbid,
                             time_t start)
            : epstore(store), vbucket(vbid), startTime(start) { }

        void callback(std::string& key, uint64_t& revSeqno) {
            if (epstore->compactionCanExpireItems()) {
                epstore->deleteExpiredItem(vbucket, key, startTime, revSeqno,
                                           EXP_BY_COMPACTOR);
            }
        }

    private:
        EventuallyPersistentStore *epstore;
        uint16_t vbucket;
        time_t startTime;
};

bool EventuallyPersistentStore::doCompact(compaction_ctx *ctx,
                                          const void *cookie) {
    ENGINE_ERROR_CODE err = ENGINE_SUCCESS;
    const uint16_t vbid = ctx->db_file_id;
    RCPtr<VBucket> vb = vbMap.getBucket(vbid);
    if (vb) {
        LockHolder lh(vb_mutexes[vbid], true /*tryLock*/);
        if (!lh.islocked()) {
            return true; // Schedule a compaction task again.
        }

        Configuration &config = getEPEngine().getConfiguration();
        if (config.isBfilterEnabled()) {
            size_t initial_estimation = config.getBfilterKeyCount();
            size_t estimated_count;
            size_t num_deletes =
                    getROUnderlying(vbid)->getNumPersistedDeletes(vbid);
            if (eviction_policy == VALUE_ONLY) {
                /**
                 * VALUE-ONLY EVICTION POLICY
                 * Obtain number of persisted deletes from underlying kvstore.
                 * Bloomfilter's estimated_key_count = 1.25 * deletes
                 */

                estimated_count = round(1.25 * num_deletes);
                std::shared_ptr<Callback<std::string&, bool&> >
                    filter(new BloomFilterCallback(*this, vbid, false));
                ctx->bloomFilterCallback = filter;
            } else {
                /**
                 * FULL EVICTION POLICY
                 * First determine if the resident ratio of vbucket is less than
                 * the threshold from configuration.
                 */

                bool residentRatioAlert = vb->isResidentRatioUnderThreshold(
                                                getBfiltersResidencyThreshold(),
                                                eviction_policy);
                std::shared_ptr<Callback<std::string&, bool&> >
                    filter(new BloomFilterCallback(*this, vbid, residentRatioAlert));
                ctx->bloomFilterCallback = filter;

                /**
                 * Based on resident ratio against threshold, estimate count.
                 *
                 * 1. If resident ratio is greater than the threshold:
                 * Obtain number of persisted deletes from underlying kvstore.
                 * Obtain number of non-resident-items for vbucket.
                 * Bloomfilter's estimated_key_count =
                 *                              1.25 * (deletes + non-resident)
                 *
                 * 2. Otherwise:
                 * Obtain number of items for vbucket.
                 * Bloomfilter's estimated_key_count =
                 *                              1.25 * (num_items)
                 */

                if (residentRatioAlert) {
                    estimated_count = round(1.25 *
                                            vb->getNumItems(eviction_policy));
                } else {
                    estimated_count = round(1.25 * (num_deletes +
                                vb->getNumNonResidentItems(eviction_policy)));
                }
            }
            if (estimated_count < initial_estimation) {
                estimated_count = initial_estimation;
            }
            vb->initTempFilter(estimated_count, config.getBfilterFpProb());
        }

        if (vb->getState() == vbucket_state_active) {
            // Set the current time ONLY for active vbuckets.
            ctx->curr_time = ep_real_time();
        } else {
            ctx->curr_time = 0;
        }
        std::shared_ptr<Callback<std::string&, uint64_t&> >
           expiry(new ExpiredItemsCallback(this, vbid, ctx->curr_time));
        ctx->expiryCallback = expiry;

        KVStatsCallback kvcb(this);
        if (getRWUnderlying(vbid)->compactDB(ctx, kvcb)) {
            if (config.isBfilterEnabled()) {
                vb->swapFilter();
            } else {
                vb->clearFilter();
            }
        } else {
            LOG(EXTENSION_LOG_WARNING, "Compaction: Not successful for vb %u, "
                    "clearing bloom filter, if any.", vb->getId());
            vb->clearFilter();
        }
        vb->setPurgeSeqno(ctx->max_purged_seq);
    } else {
        err = ENGINE_NOT_MY_VBUCKET;
        engine.storeEngineSpecific(cookie, NULL);
        //Decrement session counter here, as memcached thread wouldn't
        //visit the engine interface in case of a NOT_MY_VB notification
        engine.decrementSessionCtr();
    }

    updateCompactionTasks(ctx->db_file_id);

    if (cookie) {
        engine.notifyIOComplete(cookie, err);
    }
    --stats.pendingCompactions;
    return false;
}

void EventuallyPersistentStore::updateCompactionTasks(DBFileId db_file_id) {
    LockHolder lh(compactionLock);
    bool erased = false, woke = false;
    std::list<CompTaskEntry>::iterator it = compactionTasks.begin();
    while (it != compactionTasks.end()) {
        if ((*it).first == db_file_id) {
            it = compactionTasks.erase(it);
            erased = true;
        } else {
            ExTask &task = (*it).second;
            if (task->getState() == TASK_SNOOZED) {
                ExecutorPool::get()->wake(task->getId());
                woke = true;
            }
            ++it;
        }
        if (erased && woke) {
            break;
        }
    }
}

bool EventuallyPersistentStore::resetVBucket(uint16_t vbid) {
    LockHolder lh(vbsetMutex);
    bool rv(false);

    RCPtr<VBucket> vb = vbMap.getBucket(vbid);
    if (vb) {
        vbucket_state_t vbstate = vb->getState();

        vbMap.removeBucket(vbid);
        lh.unlock();

        checkpointCursorInfoList cursors =
                                        vb->checkpointManager.getAllCursors();
        // Delete and recreate the vbucket database file
        scheduleVBDeletion(vb, NULL, 0);
        setVBucketState(vbid, vbstate, false);

        // Copy the all cursors from the old vbucket into the new vbucket
        RCPtr<VBucket> newvb = vbMap.getBucket(vbid);
        newvb->checkpointManager.resetCursors(cursors);

        rv = true;
    }
    return rv;
}

extern "C" {

    typedef struct {
        EventuallyPersistentEngine* engine;
        std::map<std::string, std::string> smap;
    } snapshot_stats_t;

    static void add_stat(const char *key, const uint16_t klen,
                         const char *val, const uint32_t vlen,
                         const void *cookie) {
        if (cookie == nullptr) {
            throw std::invalid_argument("add_stat: cookie is NULL");
        }
        void *ptr = const_cast<void *>(cookie);
        snapshot_stats_t* snap = static_cast<snapshot_stats_t*>(ptr);
        ObjectRegistry::onSwitchThread(snap->engine);

        std::string k(key, klen);
        std::string v(val, vlen);
        snap->smap.insert(std::pair<std::string, std::string>(k, v));
    }
}

void EventuallyPersistentStore::snapshotStats() {
    snapshot_stats_t snap;
    snap.engine = &engine;
    bool rv = engine.getStats(&snap, NULL, 0, add_stat) == ENGINE_SUCCESS &&
              engine.getStats(&snap, "tap", 3, add_stat) == ENGINE_SUCCESS &&
              engine.getStats(&snap, "dcp", 3, add_stat) == ENGINE_SUCCESS;

    if (rv && stats.isShutdown) {
        snap.smap["ep_force_shutdown"] = stats.forceShutdown ?
                                                              "true" : "false";
        std::stringstream ss;
        ss << ep_real_time();
        snap.smap["ep_shutdown_time"] = ss.str();
    }
    getOneRWUnderlying()->snapshotStats(snap.smap);
}

void EventuallyPersistentStore::updateBGStats(const hrtime_t init,
                                              const hrtime_t start,
                                              const hrtime_t stop) {
    if (stop >= start && start >= init) {
        // skip the measurement if the counter wrapped...
        ++stats.bgNumOperations;
        hrtime_t w = (start - init) / 1000;
        BlockTimer::log(start - init, "bgwait", stats.timingLog);
        stats.bgWaitHisto.add(w);
        stats.bgWait.fetch_add(w);
        atomic_setIfLess(stats.bgMinWait, w);
        atomic_setIfBigger(stats.bgMaxWait, w);

        hrtime_t l = (stop - start) / 1000;
        BlockTimer::log(stop - start, "bgload", stats.timingLog);
        stats.bgLoadHisto.add(l);
        stats.bgLoad.fetch_add(l);
        atomic_setIfLess(stats.bgMinLoad, l);
        atomic_setIfBigger(stats.bgMaxLoad, l);
    }
}

void EventuallyPersistentStore::completeBGFetch(const std::string &key,
                                                uint16_t vbucket,
                                                const void *cookie,
                                                hrtime_t init,
                                                bool isMeta) {
    hrtime_t start(gethrtime());
    // Go find the data
    RememberingCallback<GetValue> gcb;
    if (isMeta) {
        gcb.val.setPartial();
        ++stats.bg_meta_fetched;
    } else {
        ++stats.bg_fetched;
    }
    getROUnderlying(vbucket)->get(key, vbucket, gcb);
    gcb.waitForValue();
    ENGINE_ERROR_CODE status = gcb.val.getStatus();

    // Lock to prevent a race condition between a fetch for restore and delete
    LockHolder lh(vbsetMutex);

    RCPtr<VBucket> vb = getVBucket(vbucket);
    if (vb) {
        ReaderLockHolder rlh(vb->getStateLock());
        int bucket_num(0);
        LockHolder hlh = vb->ht.getLockedBucket(key, &bucket_num);
        StoredValue *v = fetchValidValue(vb, key, bucket_num, true);
        if (isMeta) {
            if ((v && v->unlocked_restoreMeta(gcb.val.getValue(),
                                             gcb.val.getStatus(), vb->ht))
                || ENGINE_KEY_ENOENT == status) {
                /* If ENGINE_KEY_ENOENT is the status from storage and the temp
                 key is removed from hash table by the time bgfetch returns
                 (in case multiple bgfetch is scheduled for a key), we still
                 need to return ENGINE_SUCCESS to the memcached worker thread,
                 so that the worker thread can visit the ep-engine and figure
                 out the correct flow */
                status = ENGINE_SUCCESS;
            }
        } else {
            bool restore = false;
            if (v && v->isResident()) {
                status = ENGINE_SUCCESS;
            } else if (v && v->isDeleted()) {
                status = ENGINE_KEY_ENOENT;
            } else {
                switch (eviction_policy) {
                    case VALUE_ONLY:
                        if (v && !v->isResident() && !v->isDeleted()) {
                            restore = true;
                        }
                        break;
                    case FULL_EVICTION:
                        if (v) {
                            if (v->isTempInitialItem() ||
                                (!v->isResident() && !v->isDeleted())) {
                                restore = true;
                            }
                        }
                        break;
                    default:
                        throw std::logic_error("Unknown eviction policy");
                }
            }

            if (restore) {
                if (gcb.val.getStatus() == ENGINE_SUCCESS) {
                    v->unlocked_restoreValue(gcb.val.getValue(), vb->ht);
                    if (!v->isResident()) {
                        throw std::logic_error("EPStore::completeBGFetch: "
                                "storedvalue (which has key " + v->getKey() +
                                ") should be resident after calling restoreValue()");
                    }
                    if (vb->getState() == vbucket_state_active &&
                        v->getExptime() != gcb.val.getValue()->getExptime() &&
                        v->getCas() == gcb.val.getValue()->getCas()) {
                        // MB-9306: It is possible that by the time bgfetcher
                        // returns, the item may have been updated and queued
                        // Hence test the CAS value to be the same first.
                        // exptime mutated, schedule it into new checkpoint
                        queueDirty(vb, v, &hlh, NULL);
                    }
                } else if (gcb.val.getStatus() == ENGINE_KEY_ENOENT) {
                    v->setNonExistent();
                    if (eviction_policy == FULL_EVICTION) {
                        // For the full eviction, we should notify
                        // ENGINE_SUCCESS to the memcached worker thread, so
                        // that the worker thread can visit the ep-engine and
                        // figure out the correct error code.
                        status = ENGINE_SUCCESS;
                    }
                } else {
                    // underlying kvstore couldn't fetch requested data
                    // log returned error and notify TMPFAIL to client
                    LOG(EXTENSION_LOG_WARNING,
                        "Failed background fetch for vb=%d "
                        "seq=%" PRId64 " key=%s", vbucket, v->getBySeqno(),
                        key.c_str());
                    status = ENGINE_TMPFAIL;
                }
            }
        }
    } else {
        LOG(EXTENSION_LOG_INFO, "VBucket %d's file was deleted in the middle of"
            " a bg fetch for key %s\n", vbucket, key.c_str());
        status = ENGINE_NOT_MY_VBUCKET;
    }

    lh.unlock();

    hrtime_t stop = gethrtime();
    updateBGStats(init, start, stop);
    bgFetchQueue--;

    delete gcb.val.getValue();
    engine.notifyIOComplete(cookie, status);
}

void EventuallyPersistentStore::completeBGFetchMulti(uint16_t vbId,
                                 std::vector<bgfetched_item_t> &fetchedItems,
                                 hrtime_t startTime)
{
    RCPtr<VBucket> vb = getVBucket(vbId);
    if (!vb) {
        std::vector<bgfetched_item_t>::iterator itemItr = fetchedItems.begin();
        for (; itemItr != fetchedItems.end(); ++itemItr) {
            engine.notifyIOComplete((*itemItr).second->cookie,
                                    ENGINE_NOT_MY_VBUCKET);
        }
        LOG(EXTENSION_LOG_WARNING,
            "EP Store completes %d of batched background fetch for "
            "for vBucket = %d that is already deleted\n",
            (int)fetchedItems.size(), vbId);
        return;
    }

    std::vector<bgfetched_item_t>::iterator itemItr = fetchedItems.begin();
    for (; itemItr != fetchedItems.end(); ++itemItr) {
        VBucketBGFetchItem *bgitem = (*itemItr).second;
        ENGINE_ERROR_CODE status = bgitem->value.getStatus();
        Item *fetchedValue = bgitem->value.getValue();
        const std::string &key = (*itemItr).first;
        {   //locking scope
            ReaderLockHolder rlh(vb->getStateLock());
            int bucket = 0;
            LockHolder blh = vb->ht.getLockedBucket(key, &bucket);
            StoredValue *v = fetchValidValue(vb, key, bucket, true);
            if (bgitem->metaDataOnly) {
                if ((v && v->unlocked_restoreMeta(fetchedValue, status, vb->ht))
                    || ENGINE_KEY_ENOENT == status) {
                    /* If ENGINE_KEY_ENOENT is the status from storage and the temp
                     key is removed from hash table by the time bgfetch returns
                     (in case multiple bgfetch is scheduled for a key), we still
                     need to return ENGINE_SUCCESS to the memcached worker thread,
                     so that the worker thread can visit the ep-engine and figure
                     out the correct flow */
                    status = ENGINE_SUCCESS;
                }
            } else {
                bool restore = false;
                if (v && v->isResident()) {
                    status = ENGINE_SUCCESS;
                } else if (v && v->isDeleted()) {
                    status = ENGINE_KEY_ENOENT;
                } else {
                    switch (eviction_policy) {
                        case VALUE_ONLY:
                            if (v && !v->isResident() && !v->isDeleted()) {
                                restore = true;
                            }
                            break;
                        case FULL_EVICTION:
                            if (v) {
                                if (v->isTempInitialItem() ||
                                    (!v->isResident() && !v->isDeleted())) {
                                    restore = true;
                                }
                            }
                            break;
                        default:
                            throw std::logic_error("Unknown eviction policy");
                    }
                }

                if (restore) {
                    if (status == ENGINE_SUCCESS) {
                        v->unlocked_restoreValue(fetchedValue, vb->ht);
                        if (!v->isResident()) {
                            throw std::logic_error("EPStore::completeBGFetchMulti: "
                                "storedvalue (which has key " + v->getKey() +
                                ") should be resident after calling restoreValue()");
                        }
                        if (vb->getState() == vbucket_state_active &&
                            v->getExptime() != fetchedValue->getExptime() &&
                            v->getCas() == fetchedValue->getCas()) {
                            // MB-9306: It is possible that by the time
                            // bgfetcher returns, the item may have been
                            // updated and queued
                            // Hence test the CAS value to be the same first.
                            // exptime mutated, schedule it into new checkpoint
                            queueDirty(vb, v, &blh, NULL);
                        }
                    } else if (status == ENGINE_KEY_ENOENT) {
                        v->setNonExistent();
                        if (eviction_policy == FULL_EVICTION) {
                            // For the full eviction, we should notify
                            // ENGINE_SUCCESS to the memcached worker thread,
                            // so that the worker thread can visit the
                            // ep-engine and figure out the correct error
                            // code.
                            status = ENGINE_SUCCESS;
                        }
                    } else {
                        // underlying kvstore couldn't fetch requested data
                        // log returned error and notify TMPFAIL to client
                        LOG(EXTENSION_LOG_WARNING,
                            "Failed background fetch for vb=%d "
                            "key=%s", vbId, key.c_str());
                        status = ENGINE_TMPFAIL;
                    }
                }
            }
        } // locked scope ends

        if (bgitem->metaDataOnly) {
            ++stats.bg_meta_fetched;
        } else {
            ++stats.bg_fetched;
        }

        hrtime_t endTime = gethrtime();
        updateBGStats(bgitem->initTime, startTime, endTime);
        engine.notifyIOComplete(bgitem->cookie, status);
    }

    LOG(EXTENSION_LOG_DEBUG,
        "EP Store completes %" PRIu64 " of batched background fetch "
        "for vBucket = %d endTime = %" PRIu64,
        uint64_t(fetchedItems.size()), vbId, gethrtime()/1000000);
}

void EventuallyPersistentStore::bgFetch(const std::string &key,
                                        uint16_t vbucket,
                                        const void *cookie,
                                        bool isMeta) {
    if (multiBGFetchEnabled()) {
        RCPtr<VBucket> vb = getVBucket(vbucket);
        if (!vb) {
            throw std::invalid_argument("EPStore::bgFetch: vbucket (which is " +
                                        std::to_string(vbucket) +
                                        ") is not present in vbMap");
        }
        KVShard *myShard = vbMap.getShardByVbId(vbucket);

        // schedule to the current batch of background fetch of the given
        // vbucket
        VBucketBGFetchItem * fetchThis = new VBucketBGFetchItem(cookie,
                                                                isMeta);
        size_t bgfetch_size = vb->queueBGFetchItem(key, fetchThis,
                                                   myShard->getBgFetcher());
        myShard->getBgFetcher()->notifyBGEvent();
        LOG(EXTENSION_LOG_DEBUG, "Queued a background fetch, now at %" PRIu64,
            uint64_t(bgfetch_size));
    } else {
        bgFetchQueue++;
        stats.maxRemainingBgJobs = std::max(stats.maxRemainingBgJobs,
                                            bgFetchQueue.load());
        ExecutorPool* iom = ExecutorPool::get();
        ExTask task = new BGFetchTask(&engine, key, vbucket, cookie,
                                      isMeta,
                                      Priority::BgFetcherGetMetaPriority,
                                      bgFetchDelay, false);
        iom->schedule(task, READER_TASK_IDX);
        LOG(EXTENSION_LOG_DEBUG, "Queued a background fetch, now at %" PRIu64,
            uint64_t(bgFetchQueue.load()));
    }
}

GetValue EventuallyPersistentStore::getInternal(const std::string &key,
                                                uint16_t vbucket,
                                                const void *cookie,
                                                vbucket_state_t allowedState,
<<<<<<< HEAD
                                                get_options_t options) {
=======
                                                bool trackReference,
                                                bool deleteTempItem,
                                                bool hideLockedCAS) {
>>>>>>> 00e5bf1b

    vbucket_state_t disallowedState = (allowedState == vbucket_state_active) ?
        vbucket_state_replica : vbucket_state_active;
    RCPtr<VBucket> vb = getVBucket(vbucket);
    if (!vb) {
        ++stats.numNotMyVBuckets;
        return GetValue(NULL, ENGINE_NOT_MY_VBUCKET);
    }

    const bool honorStates = (options & HONOR_STATES);

    ReaderLockHolder rlh(vb->getStateLock());
    if (honorStates) {
        vbucket_state_t vbState = vb->getState();
        if (vbState == vbucket_state_dead) {
            ++stats.numNotMyVBuckets;
            return GetValue(NULL, ENGINE_NOT_MY_VBUCKET);
        } else if (vbState == disallowedState) {
            ++stats.numNotMyVBuckets;
            return GetValue(NULL, ENGINE_NOT_MY_VBUCKET);
        } else if (vbState == vbucket_state_pending) {
            if (vb->addPendingOp(cookie)) {
                return GetValue(NULL, ENGINE_EWOULDBLOCK);
            }
        }
    }

    const bool trackReference = (options & TRACK_REFERENCE);

    int bucket_num(0);
    LockHolder lh = vb->ht.getLockedBucket(key, &bucket_num);
    StoredValue *v = fetchValidValue(vb, key, bucket_num, true,
                                     trackReference);
    if (v) {
        if (v->isDeleted()) {
            GetValue rv;
            return rv;
        }
        if (v->isTempDeletedItem() || v->isTempNonExistentItem()) {
            // Delete a temp non-existent item to ensure that
            // if the get were issued over an item that doesn't
            // exist, then we dont preserve a temp item.
            if (options & DELETE_TEMP) {
                vb->ht.unlocked_del(key, bucket_num);
            }
            GetValue rv;
            return rv;
        }

        // If the value is not resident, wait for it...
        if (!v->isResident()) {
            if (options & QUEUE_BG_FETCH) {
                bgFetch(key, vbucket, cookie);
            }
            return GetValue(NULL, ENGINE_EWOULDBLOCK, v->getBySeqno(),
                            true, v->getNRUValue());
        }

        // Should we hide (return -1) for the items' CAS?
        const bool hide_cas = hideLockedCAS &&
                              v->isLocked(ep_current_time());
        GetValue rv(v->toItem(hide_cas, vbucket), ENGINE_SUCCESS,
                    v->getBySeqno(), false, v->getNRUValue());
        return rv;
    } else {
        if (eviction_policy == VALUE_ONLY || diskFlushAll) {
            GetValue rv;
            return rv;
        }

        if (vb->maybeKeyExistsInFilter(key)) {
            ENGINE_ERROR_CODE ec = ENGINE_EWOULDBLOCK;
            if (options & QUEUE_BG_FETCH) { // Full eviction and need a bg fetch.
                ec = addTempItemForBgFetch(lh, bucket_num, key, vb,
                                           cookie, false);
            }
            return GetValue(NULL, ec, -1, true);
        } else {
            // As bloomfilter predicted that item surely doesn't exist
            // on disk, return ENONET, for getInternal().
            GetValue rv;
            return rv;
        }
    }
}

GetValue EventuallyPersistentStore::getRandomKey() {
    VBucketMap::id_type max = vbMap.getSize();

    const long start = random() % max;
    long curr = start;
    Item *itm = NULL;

    while (itm == NULL) {
        RCPtr<VBucket> vb = getVBucket(curr++);
        while (!vb || vb->getState() != vbucket_state_active) {
            if (curr == start) {
                return GetValue(NULL, ENGINE_KEY_ENOENT);
            }
            if (curr == max) {
                curr = 0;
            }

            vb = getVBucket(curr++);
        }

        if ((itm = vb->ht.getRandomKey(random())) != NULL) {
            GetValue rv(itm, ENGINE_SUCCESS);
            return rv;
        }

        if (curr == max) {
            curr = 0;
        }

        if (curr == start) {
            return GetValue(NULL, ENGINE_KEY_ENOENT);
        }
        // Search next vbucket
    }

    return GetValue(NULL, ENGINE_KEY_ENOENT);
}


ENGINE_ERROR_CODE EventuallyPersistentStore::getMetaData(
                                                        const std::string &key,
                                                        uint16_t vbucket,
                                                        const void *cookie,
                                                        ItemMetaData &metadata,
                                                        uint32_t &deleted,
                                                        uint8_t &confResMode,
                                                        bool trackReferenced)
{
    (void) cookie;
    RCPtr<VBucket> vb = getVBucket(vbucket);

    if (!vb) {
        ++stats.numNotMyVBuckets;
        return ENGINE_NOT_MY_VBUCKET;
    }

    ReaderLockHolder rlh(vb->getStateLock());
    if (vb->getState() == vbucket_state_dead ||
        vb->getState() == vbucket_state_replica) {
        ++stats.numNotMyVBuckets;
        return ENGINE_NOT_MY_VBUCKET;
    }

    int bucket_num(0);
    deleted = 0;
    LockHolder lh = vb->ht.getLockedBucket(key, &bucket_num);
    StoredValue *v = vb->ht.unlocked_find(key, bucket_num, true,
                                          trackReferenced);

    if (v) {
        stats.numOpsGetMeta++;

        if (v->isTempInitialItem()) { // Need bg meta fetch.
            bgFetch(key, vbucket, cookie, true);
            return ENGINE_EWOULDBLOCK;
        } else if (v->isTempNonExistentItem()) {
            metadata.cas = v->getCas();
            return ENGINE_KEY_ENOENT;
        } else {
            if (v->isTempDeletedItem() || v->isDeleted() ||
                v->isExpired(ep_real_time())) {
                deleted |= GET_META_ITEM_DELETED_FLAG;
            }

            if (v->isLocked(ep_current_time())) {
                metadata.cas = static_cast<uint64_t>(-1);
            } else {
                metadata.cas = v->getCas();
            }
            metadata.flags = v->getFlags();
            metadata.exptime = v->getExptime();
            metadata.revSeqno = v->getRevSeqno();
            confResMode = v->getConflictResMode();
            return ENGINE_SUCCESS;
        }
    } else {
        // The key wasn't found. However, this may be because it was previously
        // deleted or evicted with the full eviction strategy.
        // So, add a temporary item corresponding to the key to the hash table
        // and schedule a background fetch for its metadata from the persistent
        // store. The item's state will be updated after the fetch completes.
        //
        // Schedule this bgFetch only if the key is predicted to be may-be
        // existent on disk by the bloomfilter.

        if (vb->maybeKeyExistsInFilter(key)) {
            return addTempItemForBgFetch(lh, bucket_num, key, vb, cookie, true);
        } else {
            return ENGINE_KEY_ENOENT;
        }
    }
}

ENGINE_ERROR_CODE EventuallyPersistentStore::setWithMeta(
                                                     const Item &itm,
                                                     uint64_t cas,
                                                     uint64_t *seqno,
                                                     const void *cookie,
                                                     bool force,
                                                     bool allowExisting,
                                                     uint8_t nru,
                                                     bool genBySeqno,
                                                     ExtendedMetaData *emd,
                                                     bool isReplication)
{
    RCPtr<VBucket> vb = getVBucket(itm.getVBucketId());
    if (!vb) {
        ++stats.numNotMyVBuckets;
        return ENGINE_NOT_MY_VBUCKET;
    }

    ReaderLockHolder rlh(vb->getStateLock());
    if (vb->getState() == vbucket_state_dead) {
        ++stats.numNotMyVBuckets;
        return ENGINE_NOT_MY_VBUCKET;
    } else if (vb->getState() == vbucket_state_replica && !force) {
        ++stats.numNotMyVBuckets;
        return ENGINE_NOT_MY_VBUCKET;
    } else if (vb->getState() == vbucket_state_pending && !force) {
        if (vb->addPendingOp(cookie)) {
            return ENGINE_EWOULDBLOCK;
        }
    } else if (vb->isTakeoverBackedUp()) {
        LOG(EXTENSION_LOG_DEBUG, "(vb %u) Returned TMPFAIL to a setWithMeta op"
                ", becuase takeover is lagging", vb->getId());
        return ENGINE_TMPFAIL;
    }

    //check for the incoming item's CAS validity
    if (!Item::isValidCas(itm.getCas())) {
        return ENGINE_KEY_EEXISTS;
    }

    int bucket_num(0);
    LockHolder lh = vb->ht.getLockedBucket(itm.getKey(), &bucket_num);
    StoredValue *v = vb->ht.unlocked_find(itm.getKey(), bucket_num, true,
                                          false);

    bool maybeKeyExists = true;
    if (!force) {
        if (v)  {
            if (v->isTempInitialItem()) {
                bgFetch(itm.getKey(), itm.getVBucketId(), cookie, true);
                return ENGINE_EWOULDBLOCK;
            }

            enum conflict_resolution_mode confResMode = revision_seqno;
            if (emd) {
                confResMode = static_cast<enum conflict_resolution_mode>(
                                                       emd->getConflictResMode());
            }

            if (!conflictResolver->resolve(vb, v, itm.getMetaData(), false,
                                           confResMode)) {
                ++stats.numOpsSetMetaResolutionFailed;
                return ENGINE_KEY_EEXISTS;
            }
        } else {
            if (vb->maybeKeyExistsInFilter(itm.getKey())) {
                return addTempItemForBgFetch(lh, bucket_num, itm.getKey(), vb,
                                             cookie, true, isReplication);
            } else {
                maybeKeyExists = false;
            }
        }
    } else {
        if (eviction_policy == FULL_EVICTION) {
            // Check Bloomfilter's prediction
            if (!vb->maybeKeyExistsInFilter(itm.getKey())) {
                maybeKeyExists = false;
            }
        }
    }

    if (v && v->isLocked(ep_current_time()) &&
        (vb->getState() == vbucket_state_replica ||
         vb->getState() == vbucket_state_pending)) {
        v->unlock();
    }

    mutation_type_t mtype = vb->ht.unlocked_set(v, itm, cas, allowExisting,
                                                true, eviction_policy, nru,
                                                maybeKeyExists, isReplication);

    ENGINE_ERROR_CODE ret = ENGINE_SUCCESS;
    switch (mtype) {
    case NOMEM:
        ret = ENGINE_ENOMEM;
        break;
    case INVALID_CAS:
    case IS_LOCKED:
        ret = ENGINE_KEY_EEXISTS;
        break;
    case INVALID_VBUCKET:
        ret = ENGINE_NOT_MY_VBUCKET;
        break;
    case WAS_DIRTY:
    case WAS_CLEAN:
        /* set the conflict resolution mode from the extended meta data *
         * Given that the mode is already set, we don't need to set the *
         * conflict resolution mode in queueDirty */
        if (emd) {
            v->setConflictResMode(
                      static_cast<enum conflict_resolution_mode>(
                                            emd->getConflictResMode()));
        }
        vb->setMaxCas(v->getCas());
        queueDirty(vb, v, &lh, seqno, false, true, genBySeqno, false);
        break;
    case NOT_FOUND:
        ret = ENGINE_KEY_ENOENT;
        break;
    case NEED_BG_FETCH:
        {            // CAS operation with non-resident item + full eviction.
            if (v) { // temp item is already created. Simply schedule a
                lh.unlock(); // bg fetch job.
                bgFetch(itm.getKey(), vb->getId(), cookie, true);
                return ENGINE_EWOULDBLOCK;
            }

            ret = addTempItemForBgFetch(lh, bucket_num, itm.getKey(), vb,
                                        cookie, true, isReplication);
        }
    }

    // Update drift counter for vbucket upon a success only
    if (ret == ENGINE_SUCCESS && emd) {
        vb->setDriftCounter(emd->getAdjustedTime());
    }

    return ret;
}

GetValue EventuallyPersistentStore::getAndUpdateTtl(const std::string &key,
                                                    uint16_t vbucket,
                                                    const void *cookie,
                                                    time_t exptime)
{
    RCPtr<VBucket> vb = getVBucket(vbucket);
    if (!vb) {
        ++stats.numNotMyVBuckets;
        return GetValue(NULL, ENGINE_NOT_MY_VBUCKET);
    }

    ReaderLockHolder rlh(vb->getStateLock());
    if (vb->getState() == vbucket_state_dead) {
        ++stats.numNotMyVBuckets;
        return GetValue(NULL, ENGINE_NOT_MY_VBUCKET);
    } else if (vb->getState() == vbucket_state_replica) {
        ++stats.numNotMyVBuckets;
        return GetValue(NULL, ENGINE_NOT_MY_VBUCKET);
    } else if (vb->getState() == vbucket_state_pending) {
        if (vb->addPendingOp(cookie)) {
            return GetValue(NULL, ENGINE_EWOULDBLOCK);
        }
    }

    int bucket_num(0);
    LockHolder lh = vb->ht.getLockedBucket(key, &bucket_num);
    StoredValue *v = fetchValidValue(vb, key, bucket_num, true);

    if (v) {
        if (v->isDeleted() || v->isTempDeletedItem() ||
            v->isTempNonExistentItem()) {
            GetValue rv;
            return rv;
        }

        if (!v->isResident()) {
            bgFetch(key, vbucket, cookie);
            return GetValue(NULL, ENGINE_EWOULDBLOCK, v->getBySeqno());
        }
        if (v->isLocked(ep_current_time())) {
            GetValue rv(NULL, ENGINE_KEY_EEXISTS, 0);
            return rv;
        }

        const bool exptime_mutated = exptime != v->getExptime();
        if (exptime_mutated) {
            v->markDirty();
            v->setExptime(exptime);
            v->setCas(vb->nextHLCCas());
            v->setRevSeqno(v->getRevSeqno()+1);
        }

        GetValue rv(v->toItem(v->isLocked(ep_current_time()), vbucket),
                    ENGINE_SUCCESS, v->getBySeqno());

        if (exptime_mutated) {
            queueDirty(vb, v, &lh, NULL);
        }

        return rv;
    } else {
        if (eviction_policy == VALUE_ONLY) {
            GetValue rv;
            return rv;
        } else {
            if (vb->maybeKeyExistsInFilter(key)) {
                ENGINE_ERROR_CODE ec = addTempItemForBgFetch(lh, bucket_num,
                                                             key, vb, cookie,
                                                             false);
                return GetValue(NULL, ec, -1, true);
            } else {
                // As bloomfilter predicted that item surely doesn't exist
                // on disk, return ENOENT for getAndUpdateTtl().
                GetValue rv;
                return rv;
            }
        }
    }
}

ENGINE_ERROR_CODE
EventuallyPersistentStore::statsVKey(const std::string &key,
                                     uint16_t vbucket,
                                     const void *cookie) {
    RCPtr<VBucket> vb = getVBucket(vbucket);
    if (!vb) {
        return ENGINE_NOT_MY_VBUCKET;
    }

    int bucket_num(0);
    LockHolder lh = vb->ht.getLockedBucket(key, &bucket_num);
    StoredValue *v = fetchValidValue(vb, key, bucket_num, true);

    if (v) {
        if (v->isDeleted() || v->isTempDeletedItem() ||
            v->isTempNonExistentItem()) {
            return ENGINE_KEY_ENOENT;
        }
        bgFetchQueue++;
        ExecutorPool* iom = ExecutorPool::get();
        ExTask task = new VKeyStatBGFetchTask(&engine, key, vbucket,
                                           v->getBySeqno(), cookie,
                                           Priority::VKeyStatBgFetcherPriority,
                                           bgFetchDelay, false);
        iom->schedule(task, READER_TASK_IDX);
        return ENGINE_EWOULDBLOCK;
    } else {
        if (eviction_policy == VALUE_ONLY) {
            return ENGINE_KEY_ENOENT;
        } else {
            add_type_t rv = vb->ht.unlocked_addTempItem(bucket_num, key,
                                                        eviction_policy);
            switch(rv) {
            case ADD_NOMEM:
                return ENGINE_ENOMEM;
            case ADD_EXISTS:
            case ADD_UNDEL:
            case ADD_SUCCESS:
            case ADD_TMP_AND_BG_FETCH:
                // Since the hashtable bucket is locked, we shouldn't get here
                abort();
            case ADD_BG_FETCH:
                {
                    ++bgFetchQueue;
                    ExecutorPool* iom = ExecutorPool::get();
                    ExTask task = new VKeyStatBGFetchTask(&engine, key,
                                                          vbucket, -1, cookie,
                                           Priority::VKeyStatBgFetcherPriority,
                                                          bgFetchDelay, false);
                    iom->schedule(task, READER_TASK_IDX);
                }
            }
            return ENGINE_EWOULDBLOCK;
        }
    }
}

void EventuallyPersistentStore::completeStatsVKey(const void* cookie,
                                                  std::string &key,
                                                  uint16_t vbid,
                                                  uint64_t bySeqNum) {
    RememberingCallback<GetValue> gcb;

    getROUnderlying(vbid)->get(key, vbid, gcb);
    gcb.waitForValue();

    if (eviction_policy == FULL_EVICTION) {
        RCPtr<VBucket> vb = getVBucket(vbid);
        if (vb) {
            int bucket_num(0);
            LockHolder hlh = vb->ht.getLockedBucket(key, &bucket_num);
            StoredValue *v = fetchValidValue(vb, key, bucket_num, true);
            if (v && v->isTempInitialItem()) {
                if (gcb.val.getStatus() == ENGINE_SUCCESS) {
                    v->unlocked_restoreValue(gcb.val.getValue(), vb->ht);
                    if (!v->isResident()) {
                        throw std::logic_error("EPStore::completeStatsVKey: "
                            "storedvalue (which has key " + v->getKey() +
                            ") should be resident after calling restoreValue()");
                    }
                } else if (gcb.val.getStatus() == ENGINE_KEY_ENOENT) {
                    v->setNonExistent();
                } else {
                    // underlying kvstore couldn't fetch requested data
                    // log returned error and notify TMPFAIL to client
                    LOG(EXTENSION_LOG_WARNING,
                        "Failed background fetch for vb=%d "
                        "seq=%" PRId64 " key=%s", vbid, v->getBySeqno(),
                        key.c_str());
                }
            }
        }
    }

    if (gcb.val.getStatus() == ENGINE_SUCCESS) {
        engine.addLookupResult(cookie, gcb.val.getValue());
    } else {
        engine.addLookupResult(cookie, NULL);
    }

    bgFetchQueue--;
    engine.notifyIOComplete(cookie, ENGINE_SUCCESS);
}

GetValue EventuallyPersistentStore::getLocked(const std::string &key,
                                              uint16_t vbucket,
                                              rel_time_t currentTime,
                                              uint32_t lockTimeout,
                                              const void *cookie) {
    RCPtr<VBucket> vb = getVBucket(vbucket);
    if (!vb || vb->getState() != vbucket_state_active) {
        ++stats.numNotMyVBuckets;
        return GetValue(NULL, ENGINE_NOT_MY_VBUCKET);
    }

    int bucket_num(0);
    LockHolder lh = vb->ht.getLockedBucket(key, &bucket_num);
    StoredValue *v = fetchValidValue(vb, key, bucket_num, true);

    if (v) {
        if (v->isDeleted() || v->isTempNonExistentItem() ||
            v->isTempDeletedItem()) {
            return GetValue(NULL, ENGINE_KEY_ENOENT);
        }

        // if v is locked return error
        if (v->isLocked(currentTime)) {
            return GetValue(NULL, ENGINE_TMPFAIL);
        }

        // If the value is not resident, wait for it...
        if (!v->isResident()) {
            if (cookie) {
                bgFetch(key, vbucket, cookie);
            }
            return GetValue(NULL, ENGINE_EWOULDBLOCK, -1, true);
        }

        // acquire lock and increment cas value
        v->lock(currentTime + lockTimeout);

        Item *it = v->toItem(false, vbucket);
        it->setCas(vb->nextHLCCas());
        v->setCas(it->getCas());

        return GetValue(it);

    } else {
        // No value found in the hashtable.
        switch (eviction_policy) {
        case VALUE_ONLY:
            return GetValue(NULL, ENGINE_KEY_ENOENT);

        case FULL_EVICTION:
            if (vb->maybeKeyExistsInFilter(key)) {
                ENGINE_ERROR_CODE ec = addTempItemForBgFetch(lh, bucket_num,
                                                             key, vb, cookie,
                                                             false);
                return GetValue(NULL, ec, -1, true);
            } else {
                // As bloomfilter predicted that item surely doesn't exist
                // on disk, return ENOENT for getLocked().
                return GetValue(NULL, ENGINE_KEY_ENOENT);
            }
        default:
            throw std::logic_error("Unknown eviction policy");
        }
    }
}

ENGINE_ERROR_CODE
EventuallyPersistentStore::unlockKey(const std::string &key,
                                     uint16_t vbucket,
                                     uint64_t cas,
                                     rel_time_t currentTime)
{

    RCPtr<VBucket> vb = getVBucket(vbucket);
    if (!vb || vb->getState() != vbucket_state_active) {
        ++stats.numNotMyVBuckets;
        return ENGINE_NOT_MY_VBUCKET;
    }

    int bucket_num(0);
    LockHolder lh = vb->ht.getLockedBucket(key, &bucket_num);
    StoredValue *v = fetchValidValue(vb, key, bucket_num, true);

    if (v) {
        if (v->isDeleted() || v->isTempNonExistentItem() ||
            v->isTempDeletedItem()) {
            return ENGINE_KEY_ENOENT;
        }
        if (v->isLocked(currentTime)) {
            if (v->getCas() == cas) {
                v->unlock();
                return ENGINE_SUCCESS;
            }
        }
        return ENGINE_TMPFAIL;
    } else {
        if (eviction_policy == VALUE_ONLY) {
            return ENGINE_KEY_ENOENT;
        } else {
            // With the full eviction, an item's lock is automatically
            // released when the item is evicted from memory. Therefore,
            // we simply return ENGINE_TMPFAIL when we receive unlockKey
            // for an item that is not in memocy cache. Note that we don't
            // spawn any bg fetch job to figure out if an item actually
            // exists in disk or not.
            return ENGINE_TMPFAIL;
        }
    }
}


ENGINE_ERROR_CODE EventuallyPersistentStore::getKeyStats(
                                            const std::string &key,
                                            uint16_t vbucket,
                                            const void *cookie,
                                            struct key_stats &kstats,
                                            bool bgfetch,
                                            bool wantsDeleted)
{
    RCPtr<VBucket> vb = getVBucket(vbucket);
    if (!vb) {
        return ENGINE_NOT_MY_VBUCKET;
    }

    int bucket_num(0);
    LockHolder lh = vb->ht.getLockedBucket(key, &bucket_num);
    StoredValue *v = fetchValidValue(vb, key, bucket_num, true);

    if (v) {
        if ((v->isDeleted() && !wantsDeleted) ||
            v->isTempNonExistentItem() || v->isTempDeletedItem()) {
            return ENGINE_KEY_ENOENT;
        }
        if (eviction_policy == FULL_EVICTION &&
            v->isTempInitialItem() && bgfetch) {
            lh.unlock();
            bgFetch(key, vbucket, cookie, true);
            return ENGINE_EWOULDBLOCK;
        }
        kstats.logically_deleted = v->isDeleted();
        kstats.dirty = v->isDirty();
        kstats.exptime = v->getExptime();
        kstats.flags = v->getFlags();
        kstats.cas = v->getCas();
        kstats.vb_state = vb->getState();
        return ENGINE_SUCCESS;
    } else {
        if (eviction_policy == VALUE_ONLY) {
            return ENGINE_KEY_ENOENT;
        } else {
            if (bgfetch && vb->maybeKeyExistsInFilter(key)) {
                return addTempItemForBgFetch(lh, bucket_num, key, vb,
                                             cookie, true);
            } else {
                // If bgFetch were false, or bloomfilter predicted that
                // item surely doesn't exist on disk, return ENOENT for
                // getKeyStats().
                return ENGINE_KEY_ENOENT;
            }
        }
    }
}

std::string EventuallyPersistentStore::validateKey(const std::string &key,
                                                   uint16_t vbucket,
                                                   Item &diskItem) {
    int bucket_num(0);
    RCPtr<VBucket> vb = getVBucket(vbucket);
    LockHolder lh = vb->ht.getLockedBucket(key, &bucket_num);
    StoredValue *v = fetchValidValue(vb, key, bucket_num, true,
                                     false, true);

    if (v) {
        if (v->isDeleted() || v->isTempNonExistentItem() ||
            v->isTempDeletedItem()) {
            return "item_deleted";
        }

        if (diskItem.getFlags() != v->getFlags()) {
            return "flags_mismatch";
        } else if (v->isResident() && memcmp(diskItem.getData(),
                                             v->getValue()->getData(),
                                             diskItem.getNBytes())) {
            return "data_mismatch";
        } else {
            return "valid";
        }
    } else {
        return "item_deleted";
    }

}

ENGINE_ERROR_CODE EventuallyPersistentStore::deleteItem(const std::string &key,
                                                        uint64_t *cas,
                                                        uint16_t vbucket,
                                                        const void *cookie,
                                                        bool force,
                                                        ItemMetaData *itemMeta,
                                                        mutation_descr_t *mutInfo,
                                                        bool tapBackfill)
{
    RCPtr<VBucket> vb = getVBucket(vbucket);
    if (!vb || (vb->getState() == vbucket_state_dead && !force)) {
        ++stats.numNotMyVBuckets;
        return ENGINE_NOT_MY_VBUCKET;
    } else if (vb->getState() == vbucket_state_replica && !force) {
        ++stats.numNotMyVBuckets;
        return ENGINE_NOT_MY_VBUCKET;
    } else if (vb->getState() == vbucket_state_pending && !force) {
        if (vb->addPendingOp(cookie)) {
            return ENGINE_EWOULDBLOCK;
        }
    } else if (vb->isTakeoverBackedUp()) {
        LOG(EXTENSION_LOG_DEBUG, "(vb %u) Returned TMPFAIL to a delete op"
                ", becuase takeover is lagging", vb->getId());
        return ENGINE_TMPFAIL;
    }

    int bucket_num(0);
    LockHolder lh = vb->ht.getLockedBucket(key, &bucket_num);
    StoredValue *v = vb->ht.unlocked_find(key, bucket_num, true, false);
    if (!v || v->isDeleted() || v->isTempItem()) {
        if (eviction_policy == VALUE_ONLY) {
            return ENGINE_KEY_ENOENT;
        } else { // Full eviction.
            if (!force) {
                if (!v) { // Item might be evicted from cache.
                    if (vb->maybeKeyExistsInFilter(key)) {
                        return addTempItemForBgFetch(lh, bucket_num, key, vb,
                                                     cookie, true);
                    } else {
                        // As bloomfilter predicted that item surely doesn't
                        // exist on disk, return ENOENT for deleteItem().
                        return ENGINE_KEY_ENOENT;
                    }
                } else if (v->isTempInitialItem()) {
                    lh.unlock();
                    bgFetch(key, vbucket, cookie, true);
                    return ENGINE_EWOULDBLOCK;
                } else { // Non-existent or deleted key.
                    if (v->isTempNonExistentItem() || v->isTempDeletedItem()) {
                        // Delete a temp non-existent item to ensure that
                        // if a delete were issued over an item that doesn't
                        // exist, then we don't preserve a temp item.
                        vb->ht.unlocked_del(key, bucket_num);
                    }
                    return ENGINE_KEY_ENOENT;
                }
            } else {
                if (!v) { // Item might be evicted from cache.
                    // Create a temp item and delete it below as it is a
                    // force deletion, only if bloomfilter predicts that
                    // item may exist on disk.
                    if (vb->maybeKeyExistsInFilter(key)) {
                        add_type_t rv = vb->ht.unlocked_addTempItem(
                                                               bucket_num,
                                                               key,
                                                               eviction_policy);
                        if (rv == ADD_NOMEM) {
                            return ENGINE_ENOMEM;
                        }
                        v = vb->ht.unlocked_find(key, bucket_num, true, false);
                        v->setDeleted();
                    } else {
                        return ENGINE_KEY_ENOENT;
                    }
                } else if (v->isTempInitialItem()) {
                    v->setDeleted();
                } else { // Non-existent or deleted key.
                    if (v->isTempNonExistentItem() || v->isTempDeletedItem()) {
                        // Delete a temp non-existent item to ensure that
                        // if a delete were issued over an item that doesn't
                        // exist, then we don't preserve a temp item.
                        vb->ht.unlocked_del(key, bucket_num);
                    }
                    return ENGINE_KEY_ENOENT;
                }
            }
        }
    }

    if (v && v->isLocked(ep_current_time()) &&
        (vb->getState() == vbucket_state_replica ||
         vb->getState() == vbucket_state_pending)) {
        v->unlock();
    }
    mutation_type_t delrv;
    delrv = vb->ht.unlocked_softDelete(v, *cas, eviction_policy);
    if (v && (delrv == NOT_FOUND || delrv == WAS_DIRTY || delrv == WAS_CLEAN)) {
        v->setCas(vb->nextHLCCas());
        *cas = v->getCas();
        if (itemMeta != nullptr) {
            itemMeta->revSeqno = v->getRevSeqno();
            itemMeta->cas = v->getCas();
            itemMeta->flags = v->getFlags();
            itemMeta->exptime = v->getExptime();
        }
    }

    uint64_t seqno = 0;
    ENGINE_ERROR_CODE ret = ENGINE_SUCCESS;
    switch (delrv) {
    case NOMEM:
        ret = ENGINE_ENOMEM;
        break;
    case INVALID_VBUCKET:
        ret = ENGINE_NOT_MY_VBUCKET;
        break;
    case INVALID_CAS:
        ret = ENGINE_KEY_EEXISTS;
        break;
    case IS_LOCKED:
        ret = ENGINE_TMPFAIL;
        break;
    case NOT_FOUND:
        ret = ENGINE_KEY_ENOENT;
        if (v) {
            queueDirty(vb, v, &lh, NULL, tapBackfill);
        }
        break;
    case WAS_DIRTY:
    case WAS_CLEAN:
        queueDirty(vb, v, &lh, &seqno, tapBackfill);
        mutInfo->seqno = seqno;
        mutInfo->vbucket_uuid = vb->failovers->getLatestUUID();
        break;
    case NEED_BG_FETCH:
        // We already figured out if a bg fetch is requred for a full-evicted
        // item above.
        abort();
    }
    return ret;
}

ENGINE_ERROR_CODE EventuallyPersistentStore::deleteWithMeta(
                                                     const std::string &key,
                                                     uint64_t *cas,
                                                     uint64_t *seqno,
                                                     uint16_t vbucket,
                                                     const void *cookie,
                                                     bool force,
                                                     ItemMetaData *itemMeta,
                                                     bool tapBackfill,
                                                     bool genBySeqno,
                                                     uint64_t bySeqno,
                                                     ExtendedMetaData *emd,
                                                     bool isReplication)
{
    RCPtr<VBucket> vb = getVBucket(vbucket);

    if (!vb) {
        ++stats.numNotMyVBuckets;
        return ENGINE_NOT_MY_VBUCKET;
    }

    ReaderLockHolder rlh(vb->getStateLock());
    if (vb->getState() == vbucket_state_dead) {
        ++stats.numNotMyVBuckets;
        return ENGINE_NOT_MY_VBUCKET;
    } else if (vb->getState() == vbucket_state_replica && !force) {
        ++stats.numNotMyVBuckets;
        return ENGINE_NOT_MY_VBUCKET;
    } else if (vb->getState() == vbucket_state_pending && !force) {
        if (vb->addPendingOp(cookie)) {
            return ENGINE_EWOULDBLOCK;
        }
    } else if (vb->isTakeoverBackedUp()) {
        LOG(EXTENSION_LOG_DEBUG, "(vb %u) Returned TMPFAIL to a deleteWithMeta "
                "op, because takeover is lagging", vb->getId());
        return ENGINE_TMPFAIL;
    }

    //check for the incoming item's CAS validity
    if (!Item::isValidCas(itemMeta->cas)) {
        return ENGINE_KEY_EEXISTS;
    }

    int bucket_num(0);
    LockHolder lh = vb->ht.getLockedBucket(key, &bucket_num);
    StoredValue *v = vb->ht.unlocked_find(key, bucket_num, true, false);
    if (!force) { // Need conflict resolution.
        if (v)  {
            if (v->isTempInitialItem()) {
                bgFetch(key, vbucket, cookie, true);
                return ENGINE_EWOULDBLOCK;
            }

            enum conflict_resolution_mode confResMode = revision_seqno;
            if (emd) {
                confResMode = static_cast<enum conflict_resolution_mode>(
                                                       emd->getConflictResMode());
            }

            if (!conflictResolver->resolve(vb, v, *itemMeta, true, confResMode)) {
                ++stats.numOpsDelMetaResolutionFailed;
                return ENGINE_KEY_EEXISTS;
            }
        } else {
            // Item is 1) deleted or not existent in the value eviction case OR
            // 2) deleted or evicted in the full eviction.
            if (vb->maybeKeyExistsInFilter(key)) {
                return addTempItemForBgFetch(lh, bucket_num, key, vb,
                                             cookie, true, isReplication);
            } else {
                // Even though bloomfilter predicted that item doesn't exist
                // on disk, we must put this delete on disk if the cas is valid.
                add_type_t rv = vb->ht.unlocked_addTempItem(bucket_num, key,
                                                            eviction_policy,
                                                            isReplication);
                if (rv == ADD_NOMEM) {
                    return ENGINE_ENOMEM;
                }
                v = vb->ht.unlocked_find(key, bucket_num, true, false);
                v->setDeleted();
            }
        }
    } else {
        if (!v) {
            // We should always try to persist a delete here.
            add_type_t rv = vb->ht.unlocked_addTempItem(bucket_num, key,
                                                        eviction_policy,
                                                        isReplication);
            if (rv == ADD_NOMEM) {
                return ENGINE_ENOMEM;
            }
            v = vb->ht.unlocked_find(key, bucket_num, true, false);
            v->setDeleted();
            v->setCas(*cas);
        } else if (v->isTempInitialItem()) {
            v->setDeleted();
            v->setCas(*cas);
        }
    }

    if (v && v->isLocked(ep_current_time()) &&
        (vb->getState() == vbucket_state_replica ||
         vb->getState() == vbucket_state_pending)) {
        v->unlock();
    }
    mutation_type_t delrv;
    delrv = vb->ht.unlocked_softDelete(v, *cas, *itemMeta,
                                       eviction_policy, true);
    *cas = v ? v->getCas() : 0;

    ENGINE_ERROR_CODE ret = ENGINE_SUCCESS;
    switch (delrv) {
    case NOMEM:
        ret = ENGINE_ENOMEM;
        break;
    case INVALID_VBUCKET:
        ret = ENGINE_NOT_MY_VBUCKET;
        break;
    case INVALID_CAS:
        ret = ENGINE_KEY_EEXISTS;
        break;
    case IS_LOCKED:
        ret = ENGINE_TMPFAIL;
        break;
    case NOT_FOUND:
        ret = ENGINE_KEY_ENOENT;
        break;
    case WAS_DIRTY:
    case WAS_CLEAN:
        if (!genBySeqno) {
            v->setBySeqno(bySeqno);
        }

        /* set the conflict resolution mode from the extended meta data *
         * Given that the mode is already set, we don't need to set the *
         * conflict resolution mode in queueDirty */
        if (emd) {
            v->setConflictResMode(
               static_cast<enum conflict_resolution_mode>(
                                         emd->getConflictResMode()));
        }
        vb->setMaxCas(v->getCas());
        queueDirty(vb, v, &lh, seqno, tapBackfill, true, genBySeqno, false);
        break;
    case NEED_BG_FETCH:
        lh.unlock();
        bgFetch(key, vbucket, cookie, true);
        ret = ENGINE_EWOULDBLOCK;
    }

    // Update drift counter for vbucket upon a success only
    if (ret == ENGINE_SUCCESS && emd) {
        vb->setDriftCounter(emd->getAdjustedTime());
    }

    return ret;
}

void EventuallyPersistentStore::reset() {
    auto buckets = vbMap.getBuckets();
    for (auto vbid : buckets) {
        RCPtr<VBucket> vb = getVBucket(vbid);
        if (vb) {
            LockHolder lh(vb_mutexes[vb->getId()]);
            vb->ht.clear();
            vb->checkpointManager.clear(vb->getState());
            vb->resetStats();
            vb->setPersistedSnapshot(0, 0);
        }
    }

    ++stats.diskQueueSize;
    bool inverse = true;
    flushAllTaskCtx.delayFlushAll.compare_exchange_strong(inverse, false);
    // Waking up (notifying) one flusher is good enough for diskFlushAll
    vbMap.shards[EP_PRIMARY_SHARD]->getFlusher()->notifyFlushEvent();
}

/**
 * Callback invoked after persisting an item from memory to disk.
 *
 * This class exists to create a closure around a few variables within
 * EventuallyPersistentStore::flushOne so that an object can be
 * requeued in case of failure to store in the underlying layer.
 */
class PersistenceCallback : public Callback<mutation_result>,
                            public Callback<int> {
public:

    PersistenceCallback(const queued_item &qi, RCPtr<VBucket> &vb,
                        EventuallyPersistentStore& st, EPStats& s, uint64_t c)
        : queuedItem(qi), vbucket(vb), store(st), stats(s), cas(c) {
        if (!vb) {
            throw std::invalid_argument("PersistenceCallback(): vb is NULL");
        }
    }

    // This callback is invoked for set only.
    void callback(mutation_result &value) {
        if (value.first == 1) {
            int bucket_num(0);
            LockHolder lh = vbucket->ht.getLockedBucket(queuedItem->getKey(),
                                                        &bucket_num);
            StoredValue *v = store.fetchValidValue(vbucket,
                                                   queuedItem->getKey(),
                                                   bucket_num, true, false);
            if (v) {
                if (v->getCas() == cas) {
                    // mark this item clean only if current and stored cas
                    // value match
                    v->markClean();
                }
                if (v->isNewCacheItem()) {
                    if (value.second) {
                        // Insert in value-only or full eviction mode.
                        ++vbucket->opsCreate;
                        vbucket->incrMetaDataDisk(*queuedItem);
                    } else { // Update in full eviction mode.
                        vbucket->ht.decrNumTotalItems();
                        ++vbucket->opsUpdate;
                    }
                    v->setNewCacheItem(false);
                } else { // Update in value-only or full eviction mode.
                    ++vbucket->opsUpdate;
                }
            }

            vbucket->doStatsForFlushing(*queuedItem, queuedItem->size());
            stats.decrDiskQueueSize(1);
            stats.totalPersisted++;
        } else {
            // If the return was 0 here, we're in a bad state because
            // we do not know the rowid of this object.
            if (value.first == 0) {
                int bucket_num(0);
                LockHolder lh = vbucket->ht.getLockedBucket(
                                           queuedItem->getKey(), &bucket_num);
                StoredValue *v = store.fetchValidValue(vbucket,
                                                       queuedItem->getKey(),
                                                       bucket_num, true,
                                                       false);
                if (v) {
                    std::stringstream ss;
                    ss << "Persisting ``" << queuedItem->getKey() << "'' on vb"
                       << queuedItem->getVBucketId() << " (rowid="
                       << v->getBySeqno() << ") returned 0 updates\n";
                    LOG(EXTENSION_LOG_WARNING, "%s", ss.str().c_str());
                } else {
                    LOG(EXTENSION_LOG_WARNING,
                        "Error persisting now missing ``%s'' from vb%d",
                        queuedItem->getKey().c_str(),
                        queuedItem->getVBucketId());
                }

                vbucket->doStatsForFlushing(*queuedItem, queuedItem->size());
                stats.decrDiskQueueSize(1);
            } else {
                std::stringstream ss;
                ss <<
                "Fatal error in persisting SET ``" <<
                queuedItem->getKey() << "'' on vb "
                   << queuedItem->getVBucketId() << "!!! Requeue it...\n";
                LOG(EXTENSION_LOG_WARNING, "%s", ss.str().c_str());
                redirty();
            }
        }
    }

    // This callback is invoked for deletions only.
    //
    // The boolean indicates whether the underlying storage
    // successfully deleted the item.
    void callback(int &value) {
        // > 1 would be bad.  We were only trying to delete one row.
        if (value > 1) {
            throw std::logic_error("PersistenceCallback::callback: value "
                    "(which is " + std::to_string(value) +
                    ") should be <= 1 for deletions");
        }
        // -1 means fail
        // 1 means we deleted one row
        // 0 means we did not delete a row, but did not fail (did not exist)
        if (value >= 0) {
            // We have successfully removed an item from the disk, we
            // may now remove it from the hash table.
            int bucket_num(0);
            LockHolder lh = vbucket->ht.getLockedBucket(queuedItem->getKey(),
                                                        &bucket_num);
            StoredValue *v = store.fetchValidValue(vbucket,
                                                   queuedItem->getKey(),
                                                   bucket_num, true, false);
            // Delete the item in the hash table iff:
            //  1. Item is existent in hashtable, and deleted flag is true
            //  2. rev seqno of queued item matches rev seqno of hash table item
            if (v && v->isDeleted() &&
                (queuedItem->getRevSeqno() == v->getRevSeqno())) {
                bool newCacheItem = v->isNewCacheItem();
                bool deleted = vbucket->ht.unlocked_del(queuedItem->getKey(),
                                                        bucket_num);
                if (!deleted) {
                    throw std::logic_error("PersistenceCallback:callback: "
                            "Failed to delete key '" + queuedItem->getKey() +
                            "' from bucket " + std::to_string(bucket_num));
                }
                if (newCacheItem && value > 0) {
                    // Need to decrement the item counter again for an item that
                    // exists on DB file, but not in memory (i.e., full eviction),
                    // because we created the temp item in memory and incremented
                    // the item counter when a deletion is pushed in the queue.
                    vbucket->ht.decrNumTotalItems();
                }

                /**
                 * Deleted items are to be added to the bloomfilter,
                 * in either eviction policy.
                 */
                vbucket->addToFilter(queuedItem->getKey());
            }

            if (value > 0) {
                ++stats.totalPersisted;
                ++vbucket->opsDelete;
            }
            vbucket->doStatsForFlushing(*queuedItem, queuedItem->size());
            stats.decrDiskQueueSize(1);
            vbucket->decrMetaDataDisk(*queuedItem);
        } else {
            std::stringstream ss;
            ss << "Fatal error in persisting DELETE ``" <<
            queuedItem->getKey() << "'' on vb "
               << queuedItem->getVBucketId() << "!!! Requeue it...\n";
            LOG(EXTENSION_LOG_WARNING, "%s", ss.str().c_str());
            redirty();
        }
    }

private:

    void redirty() {
        if (store.vbMap.isBucketDeletion(vbucket->getId())) {
            vbucket->doStatsForFlushing(*queuedItem, queuedItem->size());
            stats.decrDiskQueueSize(1);
            return;
        }
        ++stats.flushFailed;
        store.invokeOnLockedStoredValue(queuedItem->getKey(),
                                         queuedItem->getVBucketId(),
                                         &StoredValue::reDirty);
        vbucket->rejectQueue.push(queuedItem);
    }

    const queued_item queuedItem;
    RCPtr<VBucket> vbucket;
    EventuallyPersistentStore& store;
    EPStats& stats;
    uint64_t cas;
    DISALLOW_COPY_AND_ASSIGN(PersistenceCallback);
};

bool EventuallyPersistentStore::scheduleFlushAllTask(const void* cookie,
                                                     time_t when) {
    bool inverse = false;
    if (diskFlushAll.compare_exchange_strong(inverse, true)) {
        flushAllTaskCtx.cookie = cookie;
        flushAllTaskCtx.delayFlushAll.compare_exchange_strong(inverse, true);
        ExTask task = new FlushAllTask(&engine, static_cast<double>(when));
        ExecutorPool::get()->schedule(task, NONIO_TASK_IDX);
        return true;
    } else {
        return false;
    }
}

void EventuallyPersistentStore::setFlushAllComplete() {
    // Notify memcached about flushAll task completion, and
    // set diskFlushall flag to false
    if (flushAllTaskCtx.cookie) {
        engine.notifyIOComplete(flushAllTaskCtx.cookie, ENGINE_SUCCESS);
    }
    bool inverse = false;
    flushAllTaskCtx.delayFlushAll.compare_exchange_strong(inverse, true);
    inverse = true;
    diskFlushAll.compare_exchange_strong(inverse, false);
}

void EventuallyPersistentStore::flushOneDeleteAll() {
    for (VBucketMap::id_type i = 0; i < vbMap.getSize(); ++i) {
        RCPtr<VBucket> vb = getVBucket(i);
        if (vb) {
            LockHolder lh(vb_mutexes[vb->getId()]);
            getRWUnderlying(vb->getId())->reset(i);
        }
    }

    stats.decrDiskQueueSize(1);
    setFlushAllComplete();
}

int EventuallyPersistentStore::flushVBucket(uint16_t vbid) {
    KVShard *shard = vbMap.getShardByVbId(vbid);
    if (diskFlushAll && !flushAllTaskCtx.delayFlushAll) {
        if (shard->getId() == EP_PRIMARY_SHARD) {
            flushOneDeleteAll();
        } else {
            // disk flush is pending just return
            return 0;
        }
    }

    if (vbMap.isBucketCreation(vbid)) {
        return RETRY_FLUSH_VBUCKET;
    }

    int items_flushed = 0;
    rel_time_t flush_start = ep_current_time();

    RCPtr<VBucket> vb = vbMap.getBucket(vbid);
    if (vb) {
        LockHolder lh(vb_mutexes[vbid], true /*tryLock*/);
        if (!lh.islocked()) { // Try another bucket if this one is locked
            return RETRY_FLUSH_VBUCKET; // to avoid blocking flusher
        }

        std::vector<queued_item> items;
        KVStore *rwUnderlying = getRWUnderlying(vbid);

        while (!vb->rejectQueue.empty()) {
            items.push_back(vb->rejectQueue.front());
            vb->rejectQueue.pop();
        }

        const std::string cursor(CheckpointManager::pCursorName);
        vb->getBackfillItems(items);

        snapshot_range_t range;
        range = vb->checkpointManager.getAllItemsForCursor(cursor, items);

        if (!items.empty()) {
            while (!rwUnderlying->begin()) {
                ++stats.beginFailed;
                LOG(EXTENSION_LOG_WARNING, "Failed to start a transaction!!! "
                    "Retry in 1 sec ...");
                sleep(1);
            }
            rwUnderlying->optimizeWrites(items);

            Item *prev = NULL;
            uint64_t maxSeqno = 0;
            uint64_t maxCas = 0;
            uint64_t maxDeletedRevSeqno = 0;
            std::list<PersistenceCallback*>& pcbs = rwUnderlying->getPersistenceCbList();
            std::vector<queued_item>::iterator it = items.begin();
            for(; it != items.end(); ++it) {
                if ((*it)->getOperation() != queue_op_set &&
                    (*it)->getOperation() != queue_op_del) {
                    continue;
                } else if (!prev || prev->getKey() != (*it)->getKey()) {
                    prev = (*it).get();
                    ++items_flushed;
                    PersistenceCallback *cb = flushOneDelOrSet(*it, vb);
                    if (cb) {
                        pcbs.push_back(cb);
                    }

                    maxSeqno = std::max(maxSeqno, (uint64_t)(*it)->getBySeqno());
                    maxCas = std::max(maxCas, (uint64_t)(*it)->getCas());
                    if ((*it)->isDeleted()) {
                        maxDeletedRevSeqno = std::max(maxDeletedRevSeqno,
                                                      (uint64_t)(*it)->getRevSeqno());
                    }
                    ++stats.flusher_todo;
                } else {
                    stats.decrDiskQueueSize(1);
                    vb->doStatsForFlushing(*(*it), (*it)->size());
                }
            }


            {
                ReaderLockHolder rlh(vb->getStateLock());
                if (vb->getState() == vbucket_state_active) {
                    if (maxSeqno) {
                        range.start = maxSeqno;
                        range.end = maxSeqno;
                    }
                }

                std::string failovers = vb->failovers->toJSON();
                vbucket_state vbState(vb->getState(),
                                      vbMap.getPersistenceCheckpointId(vbid),
                                      maxDeletedRevSeqno, vb->getHighSeqno(),
                                      vb->getPurgeSeqno(), range.start,
                                      range.end, maxCas, vb->getDriftCounter(),
                                      failovers);

                if (rwUnderlying->snapshotVBucket(vb->getId(), vbState,
                                                  NULL, false) != true) {
                    return RETRY_FLUSH_VBUCKET;
                }
            }

            //commit all mutations to disk if the commit interval is zero
            if (decrCommitInterval(shard->getId()) == 0) {
                commit(shard->getId());
            }

            hrtime_t end = gethrtime();
            uint64_t trans_time = (end - flush_start) / 1000000;

            lastTransTimePerItem.store((items_flushed == 0) ? 0 :
                                       static_cast<double>(trans_time) /
                                       static_cast<double>(items_flushed));
            stats.cumulativeFlushTime.fetch_add(ep_current_time()
                                                - flush_start);
            stats.flusher_todo.store(0);
            if (vb->rejectQueue.empty()) {
                vb->setPersistedSnapshot(range.start, range.end);
                uint64_t highSeqno = rwUnderlying->getLastPersistedSeqno(vbid);
                if (highSeqno > 0 &&
                    highSeqno != vbMap.getPersistenceSeqno(vbid)) {
                    vbMap.setPersistenceSeqno(vbid, highSeqno);
                }
            }
        }

        rwUnderlying->pendingTasks();

        if (vb->checkpointManager.getNumCheckpoints() > 1) {
            wakeUpCheckpointRemover();
        }

        if (vb->rejectQueue.empty()) {
            vb->checkpointManager.itemsPersisted();
            uint64_t seqno = vbMap.getPersistenceSeqno(vbid);
            uint64_t chkid = vb->checkpointManager.getPersistenceCursorPreChkId();
            vb->notifyOnPersistence(engine, seqno, true);
            vb->notifyOnPersistence(engine, chkid, false);
            if (chkid > 0 && chkid != vbMap.getPersistenceCheckpointId(vbid)) {
                vbMap.setPersistenceCheckpointId(vbid, chkid);
            }
        } else {
            return RETRY_FLUSH_VBUCKET;
        }
    }

    return items_flushed;
}

void EventuallyPersistentStore::commit(uint16_t shardId) {
    KVStore *rwUnderlying = getRWUnderlyingByShard(shardId);
    std::list<PersistenceCallback *>& pcbs = rwUnderlying->getPersistenceCbList();
    BlockTimer timer(&stats.diskCommitHisto, "disk_commit", stats.timingLog);
    hrtime_t commit_start = gethrtime();

    KVStatsCallback cb(this);
    while (!rwUnderlying->commit(&cb)) {
        ++stats.commitFailed;
        LOG(EXTENSION_LOG_WARNING, "Flusher commit failed!!! Retry in "
            "1 sec...\n");
        sleep(1);
    }

    while (!pcbs.empty()) {
         delete pcbs.front();
         pcbs.pop_front();
    }

    ++stats.flusherCommits;
    hrtime_t commit_end = gethrtime();
    uint64_t commit_time = (commit_end - commit_start) / 1000000;
    stats.commit_time.store(commit_time);
    stats.cumulativeCommitTime.fetch_add(commit_time);
}

PersistenceCallback*
EventuallyPersistentStore::flushOneDelOrSet(const queued_item &qi,
                                            RCPtr<VBucket> &vb) {

    if (!vb) {
        stats.decrDiskQueueSize(1);
        return NULL;
    }

    int64_t bySeqno = qi->getBySeqno();
    bool deleted = qi->isDeleted();
    rel_time_t queued(qi->getQueuedTime());

    int dirtyAge = ep_current_time() - queued;
    stats.dirtyAgeHisto.add(dirtyAge * 1000000);
    stats.dirtyAge.store(dirtyAge);
    stats.dirtyAgeHighWat.store(std::max(stats.dirtyAge.load(),
                                         stats.dirtyAgeHighWat.load()));

    // Wait until the vbucket database is created by the vbucket state
    // snapshot task.
    if (vbMap.isBucketCreation(qi->getVBucketId()) ||
        vbMap.isBucketDeletion(qi->getVBucketId())) {
        vb->rejectQueue.push(qi);
        ++vb->opsReject;
        return NULL;
    }

    KVStore *rwUnderlying = getRWUnderlying(qi->getVBucketId());
    if (!deleted) {
        // TODO: Need to separate disk_insert from disk_update because
        // bySeqno doesn't give us that information.
        BlockTimer timer(bySeqno == -1 ?
                         &stats.diskInsertHisto : &stats.diskUpdateHisto,
                         bySeqno == -1 ? "disk_insert" : "disk_update",
                         stats.timingLog);
        PersistenceCallback *cb =
            new PersistenceCallback(qi, vb, *this, stats, qi->getCas());
        rwUnderlying->set(*qi, *cb);
        return cb;
    } else {
        BlockTimer timer(&stats.diskDelHisto, "disk_delete",
                         stats.timingLog);
        PersistenceCallback *cb =
            new PersistenceCallback(qi, vb, *this, stats, 0);
        rwUnderlying->del(*qi, *cb);
        return cb;
    }
}

void EventuallyPersistentStore::queueDirty(RCPtr<VBucket> &vb,
                                           StoredValue* v,
                                           LockHolder *plh,
                                           uint64_t *seqno,
                                           bool tapBackfill,
                                           bool notifyReplicator,
                                           bool genBySeqno,
                                           bool setConflictMode) {
    if (vb) {
        if (setConflictMode && (v->getConflictResMode() != last_write_wins) &&
                vb->isTimeSyncEnabled()) {
            time_sync_t timeSyncConfig = vb->getTimeSyncConfig();

            /* Enable conflict resolution mode to last write wins in
             * case the setting is (i) enabled_without_drift and for
             * (ii) enabled_with_drift and a valid drift value is set
             */
            if (timeSyncConfig == time_sync_t::ENABLED_WITHOUT_DRIFT ||
                    vb->getDriftCounter() != INITIAL_DRIFT) {
                v->setConflictResMode(last_write_wins);
            }
        }

        queued_item qi(v->toItem(false, vb->getId()));

        bool rv = tapBackfill ? vb->queueBackfillItem(qi, genBySeqno) :
                                vb->checkpointManager.queueDirty(vb, qi,
                                                                 genBySeqno);
        v->setBySeqno(qi->getBySeqno());

        if (seqno) {
            *seqno = v->getBySeqno();
        }

        if (plh) {
            plh->unlock();
        }

        if (rv) {
            KVShard* shard = vbMap.getShardByVbId(vb->getId());
            shard->getFlusher()->notifyFlushEvent();

        }
        if (!tapBackfill && notifyReplicator) {
            engine.getTapConnMap().notifyVBConnections(vb->getId());
            engine.getDcpConnMap().notifyVBConnections(vb->getId(),
                                                       qi->getBySeqno());
        }
    }
}

std::vector<vbucket_state *> EventuallyPersistentStore::loadVBucketState()
{
    return getOneROUnderlying()->listPersistedVbuckets();
}

void EventuallyPersistentStore::warmupCompleted() {
    // Run the vbucket state snapshot job once after the warmup
    scheduleVBSnapshot(Priority::VBucketPersistHighPriority);

    if (engine.getConfiguration().getAlogPath().length() > 0) {

        if (engine.getConfiguration().isAccessScannerEnabled()) {
            LockHolder lh(accessScanner.mutex);
            accessScanner.enabled = true;
            lh.unlock();
            LOG(EXTENSION_LOG_NOTICE, "Access Scanner task enabled");
            size_t smin = engine.getConfiguration().getAlogSleepTime();
            setAccessScannerSleeptime(smin, true);
        } else {
            LockHolder lh(accessScanner.mutex);
            accessScanner.enabled = false;
            LOG(EXTENSION_LOG_NOTICE, "Access Scanner task disabled");
        }

        Configuration &config = engine.getConfiguration();
        config.addValueChangedListener("access_scanner_enabled",
                                       new EPStoreValueChangeListener(*this));
        config.addValueChangedListener("alog_sleep_time",
                                       new EPStoreValueChangeListener(*this));
        config.addValueChangedListener("alog_task_time",
                                       new EPStoreValueChangeListener(*this));
    }

    // "0" sleep_time means that the first snapshot task will be executed
    // right after warmup. Subsequent snapshot tasks will be scheduled every
    // 60 sec by default.
    ExecutorPool *iom = ExecutorPool::get();
    ExTask task = new StatSnap(&engine, Priority::StatSnapPriority, 0, false);
    statsSnapshotTaskId = iom->schedule(task, WRITER_TASK_IDX);
}

bool EventuallyPersistentStore::maybeEnableTraffic()
{
    // @todo rename.. skal vaere isTrafficDisabled elns
    double memoryUsed = static_cast<double>(stats.getTotalMemoryUsed());
    double maxSize = static_cast<double>(stats.getMaxDataSize());

    if (memoryUsed  >= stats.mem_low_wat) {
        LOG(EXTENSION_LOG_NOTICE,
            "Total memory use reached to the low water mark, stop warmup");
        return true;
    } else if (memoryUsed > (maxSize * stats.warmupMemUsedCap)) {
        LOG(EXTENSION_LOG_NOTICE,
                "Enough MB of data loaded to enable traffic");
        return true;
    } else if (eviction_policy == VALUE_ONLY &&
               stats.warmedUpValues >=
                               (stats.warmedUpKeys * stats.warmupNumReadCap)) {
        // Let ep-engine think we're done with the warmup phase
        // (we should refactor this into "enableTraffic")
        LOG(EXTENSION_LOG_NOTICE,
            "Enough number of items loaded to enable traffic");
        return true;
    } else if (eviction_policy == FULL_EVICTION &&
               stats.warmedUpValues >=
                            (warmupTask->getEstimatedItemCount() *
                             stats.warmupNumReadCap)) {
        // In case of FULL EVICTION, warmed up keys always matches the number
        // of warmed up values, therefore for honoring the min_item threshold
        // in this scenario, we can consider warmup's estimated item count.
        LOG(EXTENSION_LOG_NOTICE,
            "Enough number of items loaded to enable traffic");
        return true;
    }
    return false;
}

bool EventuallyPersistentStore::isWarmingUp() {
    return !warmupTask->isComplete();
}

void EventuallyPersistentStore::stopWarmup(void)
{
    // forcefully stop current warmup task
    if (isWarmingUp()) {
        LOG(EXTENSION_LOG_WARNING, "Stopping warmup while engine is loading "
            "data from underlying storage, shutdown = %s\n",
            stats.isShutdown ? "yes" : "no");
        warmupTask->stop();
    }
}

bool EventuallyPersistentStore::isMemoryUsageTooHigh() {
    double memoryUsed = static_cast<double>(stats.getTotalMemoryUsed());
    double maxSize = static_cast<double>(stats.getMaxDataSize());
    return memoryUsed > (maxSize * backfillMemoryThreshold);
}

void EventuallyPersistentStore::setBackfillMemoryThreshold(
                                                double threshold) {
    backfillMemoryThreshold = threshold;
}

void EventuallyPersistentStore::setExpiryPagerSleeptime(size_t val) {
    LockHolder lh(expiryPager.mutex);

    ExecutorPool::get()->cancel(expiryPager.task);

    expiryPager.sleeptime = val;
    if (expiryPager.enabled) {
        ExTask expTask = new ExpiredItemPager(&engine, stats,
                                              expiryPager.sleeptime);
        expiryPager.task = ExecutorPool::get()->schedule(expTask, NONIO_TASK_IDX);
    } else {
        LOG(EXTENSION_LOG_DEBUG, "Expiry pager disabled, "
                                 "enabling it will make exp_pager_stime (%lu)"
                                 "to go into effect!", val);
    }
}

void EventuallyPersistentStore::setExpiryPagerTasktime(ssize_t val) {
    LockHolder lh(expiryPager.mutex);
    if (expiryPager.enabled) {
        ExecutorPool::get()->cancel(expiryPager.task);
        ExTask expTask = new ExpiredItemPager(&engine, stats,
                                              expiryPager.sleeptime,
                                              val);
        expiryPager.task = ExecutorPool::get()->schedule(expTask,
                                                         NONIO_TASK_IDX);
    } else {
        LOG(EXTENSION_LOG_DEBUG, "Expiry pager disabled, "
                                 "enabling it will make exp_pager_stime (%lu)"
                                 "to go into effect!", val);
    }
}

void EventuallyPersistentStore::enableExpiryPager() {
    LockHolder lh(expiryPager.mutex);
    if (!expiryPager.enabled) {
        expiryPager.enabled = true;

        ExecutorPool::get()->cancel(expiryPager.task);
        ExTask expTask = new ExpiredItemPager(&engine, stats,
                                              expiryPager.sleeptime);
        expiryPager.task = ExecutorPool::get()->schedule(expTask,
                                                         NONIO_TASK_IDX);
    } else {
        LOG(EXTENSION_LOG_DEBUG, "Expiry Pager already enabled!");
    }
}

void EventuallyPersistentStore::disableExpiryPager() {
    LockHolder lh(expiryPager.mutex);
    if (expiryPager.enabled) {
        ExecutorPool::get()->cancel(expiryPager.task);
        expiryPager.enabled = false;
    } else {
        LOG(EXTENSION_LOG_DEBUG, "Expiry Pager already disabled!");
    }
}

void EventuallyPersistentStore::enableAccessScannerTask() {
    LockHolder lh(accessScanner.mutex);
    if (!accessScanner.enabled) {
        accessScanner.enabled = true;

        if (accessScanner.sleeptime != 0) {
            ExecutorPool::get()->cancel(accessScanner.task);
        }

        size_t alogSleepTime = engine.getConfiguration().getAlogSleepTime();
        accessScanner.sleeptime = alogSleepTime * 60;
        if (accessScanner.sleeptime != 0) {
            ExTask task = new AccessScanner(*this, stats,
                                            Priority::AccessScannerPriority,
                                            accessScanner.sleeptime, true);
            accessScanner.task = ExecutorPool::get()->schedule(task,
                                                               AUXIO_TASK_IDX);
        } else {
            LOG(EXTENSION_LOG_NOTICE, "Did not enable access scanner task, "
                                      "as alog_sleep_time is set to zero!");
        }
    } else {
        LOG(EXTENSION_LOG_DEBUG, "Access scanner already enabled!");
    }
}

void EventuallyPersistentStore::disableAccessScannerTask() {
    LockHolder lh(accessScanner.mutex);
    if (accessScanner.enabled) {
        ExecutorPool::get()->cancel(accessScanner.task);
        accessScanner.sleeptime = 0;
        accessScanner.enabled = false;
    } else {
        LOG(EXTENSION_LOG_DEBUG, "Access scanner already disabled!");
    }
}

void EventuallyPersistentStore::setAccessScannerSleeptime(size_t val,
                                                          bool useStartTime) {
    LockHolder lh(accessScanner.mutex);

    if (accessScanner.enabled) {
        if (accessScanner.sleeptime != 0) {
            ExecutorPool::get()->cancel(accessScanner.task);
        }

        // store sleeptime in seconds
        accessScanner.sleeptime = val * 60;
        if (accessScanner.sleeptime != 0) {
            ExTask task = new AccessScanner(*this, stats,
                                            Priority::AccessScannerPriority,
                                            accessScanner.sleeptime,
                                            useStartTime);
            accessScanner.task = ExecutorPool::get()->schedule(task,
                                                               AUXIO_TASK_IDX);
        }
    }
}

void EventuallyPersistentStore::resetAccessScannerStartTime() {
    LockHolder lh(accessScanner.mutex);

    if (accessScanner.enabled) {
        if (accessScanner.sleeptime != 0) {
            ExecutorPool::get()->cancel(accessScanner.task);
            // re-schedule task according to the new task start hour
            ExTask task = new AccessScanner(*this, stats,
                                            Priority::AccessScannerPriority,
                                            accessScanner.sleeptime, true);
            accessScanner.task = ExecutorPool::get()->schedule(task,
                                                               AUXIO_TASK_IDX);
        }
    }
}

void EventuallyPersistentStore::setAllBloomFilters(bool to) {
    for (VBucketMap::id_type vbid = 0; vbid < vbMap.getSize(); vbid++) {
        RCPtr<VBucket> vb = vbMap.getBucket(vbid);
        if (vb) {
            if (to) {
                vb->setFilterStatus(BFILTER_ENABLED);
            } else {
                vb->setFilterStatus(BFILTER_DISABLED);
            }
        }
    }
}

void EventuallyPersistentStore::visit(VBucketVisitor &visitor)
{
    for (VBucketMap::id_type vbid = 0; vbid < vbMap.getSize(); ++vbid) {
        RCPtr<VBucket> vb = vbMap.getBucket(vbid);
        if (vb) {
            bool wantData = visitor.visitBucket(vb);
            // We could've lost this along the way.
            if (wantData) {
                vb->ht.visit(visitor);
            }
        }
    }
    visitor.complete();
}

EventuallyPersistentStore::Position
EventuallyPersistentStore::pauseResumeVisit(PauseResumeEPStoreVisitor& visitor,
                                            Position& start_pos)
{
    uint16_t vbid = start_pos.vbucket_id;
    for (; vbid < vbMap.getSize(); ++vbid) {
        RCPtr<VBucket> vb = vbMap.getBucket(vbid);
        if (vb) {
            bool paused = !visitor.visit(vbid, vb->ht);
            if (paused) {
                break;
            }
        }
    }

    return EventuallyPersistentStore::Position(vbid);
}

EventuallyPersistentStore::Position
EventuallyPersistentStore::startPosition() const
{
    return EventuallyPersistentStore::Position(0);
}

EventuallyPersistentStore::Position
EventuallyPersistentStore::endPosition() const
{
    return EventuallyPersistentStore::Position(vbMap.getSize());
}

VBCBAdaptor::VBCBAdaptor(EventuallyPersistentStore *s,
                         std::shared_ptr<VBucketVisitor> v,
                         const char *l, const Priority &p, double sleep) :
    GlobalTask(&s->getEPEngine(), p, 0, false), store(s),
    visitor(v), label(l), sleepTime(sleep), currentvb(0)
{
    const VBucketFilter &vbFilter = visitor->getVBucketFilter();
    for (auto vbid : store->vbMap.getBuckets()) {
        RCPtr<VBucket> vb = store->vbMap.getBucket(vbid);
        if (vb && vbFilter(vbid)) {
            vbList.push(vbid);
        }
    }
}

bool VBCBAdaptor::run(void) {
    if (!vbList.empty()) {
        currentvb.store(vbList.front());
        RCPtr<VBucket> vb = store->vbMap.getBucket(currentvb);
        if (vb) {
            if (visitor->pauseVisitor()) {
                snooze(sleepTime);
                return true;
            }
            if (visitor->visitBucket(vb)) {
                vb->ht.visit(*visitor);
            }
        }
        vbList.pop();
    }

    bool isdone = vbList.empty();
    if (isdone) {
        visitor->complete();
    }
    return !isdone;
}

VBucketVisitorTask::VBucketVisitorTask(EventuallyPersistentStore *s,
                                       std::shared_ptr<VBucketVisitor> v,
                                       uint16_t sh, const char *l,
                                       double sleep, bool shutdown):
    GlobalTask(&(s->getEPEngine()), Priority::AccessScannerPriority,
               0, shutdown),
    store(s), visitor(v), label(l), sleepTime(sleep), currentvb(0),
    shardID(sh)
{
    const VBucketFilter &vbFilter = visitor->getVBucketFilter();
    for (auto vbid : store->vbMap.getShard(shardID)->getVBuckets()) {
        RCPtr<VBucket> vb = store->vbMap.getBucket(vbid);
        if (vb && vbFilter(vbid)) {
            vbList.push(vbid);
        }
    }
}

bool VBucketVisitorTask::run() {
    if (!vbList.empty()) {
        currentvb = vbList.front();
        RCPtr<VBucket> vb = store->vbMap.getBucket(currentvb);
        if (vb) {
            if (visitor->pauseVisitor()) {
                snooze(sleepTime);
                return true;
            }
            if (visitor->visitBucket(vb)) {
                vb->ht.visit(*visitor);
            }
        }
        vbList.pop();
    }

    bool isDone = vbList.empty();
    if (isDone) {
        visitor->complete();
    }
    return !isDone;
}

void EventuallyPersistentStore::resetUnderlyingStats(void)
{
    for (size_t i = 0; i < vbMap.shards.size(); i++) {
        KVShard *shard = vbMap.shards[i];
        shard->getRWUnderlying()->resetStats();
        shard->getROUnderlying()->resetStats();
    }

    for (size_t i = 0; i < MAX_TYPE_ID; i++) {
        stats.schedulingHisto[i].reset();
        stats.taskRuntimeHisto[i].reset();
    }
}

void EventuallyPersistentStore::addKVStoreStats(ADD_STAT add_stat,
                                                const void* cookie) {
    for (size_t i = 0; i < vbMap.shards.size(); i++) {
        std::stringstream rwPrefix;
        std::stringstream roPrefix;
        rwPrefix << "rw_" << i;
        roPrefix << "ro_" << i;
        vbMap.shards[i]->getRWUnderlying()->addStats(rwPrefix.str(), add_stat,
                                                     cookie);
        vbMap.shards[i]->getROUnderlying()->addStats(roPrefix.str(), add_stat,
                                                     cookie);
    }
}

void EventuallyPersistentStore::addKVStoreTimingStats(ADD_STAT add_stat,
                                                      const void* cookie) {
    for (size_t i = 0; i < vbMap.shards.size(); i++) {
        std::stringstream rwPrefix;
        std::stringstream roPrefix;
        rwPrefix << "rw_" << i;
        roPrefix << "ro_" << i;
        vbMap.shards[i]->getRWUnderlying()->addTimingStats(rwPrefix.str(),
                                                           add_stat,
                                                           cookie);
        vbMap.shards[i]->getROUnderlying()->addTimingStats(roPrefix.str(),
                                                           add_stat,
                                                           cookie);
    }
}

bool EventuallyPersistentStore::getKVStoreStat(const char* name, size_t& value) {
    value = 0;
    bool success = true;
    for (auto* shard : vbMap.shards) {
        size_t per_shard_value;

        success &= shard->getROUnderlying()->getStat(name, per_shard_value);
        value += per_shard_value;

        success &= shard->getRWUnderlying()->getStat(name, per_shard_value);
        value += per_shard_value;
    }
    return success;
}


KVStore *EventuallyPersistentStore::getOneROUnderlying(void) {
    return vbMap.shards[EP_PRIMARY_SHARD]->getROUnderlying();
}

KVStore *EventuallyPersistentStore::getOneRWUnderlying(void) {
    return vbMap.shards[EP_PRIMARY_SHARD]->getRWUnderlying();
}

class Rollback : public RollbackCB {
public:
    Rollback(EventuallyPersistentEngine& e)
        : RollbackCB(), engine(e) {

    }

    void callback(GetValue& val) {
        if (val.getValue() == nullptr) {
            throw std::invalid_argument("Rollback::callback: val is NULL");
        }
        if (dbHandle == nullptr) {
            throw std::logic_error("Rollback::callback: dbHandle is NULL");
        }
        Item *itm = val.getValue();
        RCPtr<VBucket> vb = engine.getVBucket(itm->getVBucketId());
        int bucket_num(0);
        RememberingCallback<GetValue> gcb;
        engine.getEpStore()->getROUnderlying(itm->getVBucketId())->
                                             getWithHeader(dbHandle,
                                                           itm->getKey(),
                                                           itm->getVBucketId(),
                                                           gcb);
        gcb.waitForValue();
        if (gcb.val.getStatus() == ENGINE_SUCCESS) {
            Item *it = gcb.val.getValue();
            if (it->isDeleted()) {
                LockHolder lh = vb->ht.getLockedBucket(it->getKey(),
                        &bucket_num);

                bool ret = vb->ht.unlocked_del(it->getKey(), bucket_num);
                if(!ret) {
                    setStatus(ENGINE_KEY_ENOENT);
                } else {
                    setStatus(ENGINE_SUCCESS);
                }
            } else {
                mutation_type_t mtype = vb->ht.set(*it, it->getCas(),
                                                   true, true,
                                                   engine.getEpStore()->
                                                        getItemEvictionPolicy(),
                                                   INITIAL_NRU_VALUE);
                if (mtype == NOMEM) {
                    setStatus(ENGINE_ENOMEM);
                }
            }
            delete it;
        } else if (gcb.val.getStatus() == ENGINE_KEY_ENOENT) {
            LockHolder lh = vb->ht.getLockedBucket(itm->getKey(), &bucket_num);
            bool ret = vb->ht.unlocked_del(itm->getKey(), bucket_num);
            if (!ret) {
                setStatus(ENGINE_KEY_ENOENT);
            } else {
                setStatus(ENGINE_SUCCESS);
            }
        } else {
            LOG(EXTENSION_LOG_WARNING, "Unexpected Error Status: %d",
                gcb.val.getStatus());
        }
        delete itm;
    }

private:
    EventuallyPersistentEngine& engine;
};

ENGINE_ERROR_CODE
EventuallyPersistentStore::rollback(uint16_t vbid,
                                    uint64_t rollbackSeqno) {
    LockHolder lh(vb_mutexes[vbid], true /*tryLock*/);
    if (!lh.islocked()) {
        return ENGINE_TMPFAIL; // Reschedule a vbucket rollback task.
    }

    RCPtr<VBucket> vb = vbMap.getBucket(vbid);
    uint64_t prevHighSeqno = static_cast<uint64_t>
                                    (vb->checkpointManager.getHighSeqno());
    if (rollbackSeqno != 0) {
        std::shared_ptr<Rollback> cb(new Rollback(engine));
        KVStore* rwUnderlying = vbMap.getShardByVbId(vbid)->getRWUnderlying();
        RollbackResult result = rwUnderlying->rollback(vbid, rollbackSeqno, cb);

        if (result.success) {
            vb->failovers->pruneEntries(result.highSeqno);
            vb->checkpointManager.clear(vb, result.highSeqno);
            vb->setPersistedSnapshot(result.snapStartSeqno, result.snapEndSeqno);
            vb->incrRollbackItemCount(prevHighSeqno - result.highSeqno);
            return ENGINE_SUCCESS;
        }
    }

    if (resetVBucket(vbid)) {
        RCPtr<VBucket> newVb = vbMap.getBucket(vbid);
        newVb->incrRollbackItemCount(prevHighSeqno);
        return ENGINE_SUCCESS;
    }
    return ENGINE_NOT_MY_VBUCKET;
}

void EventuallyPersistentStore::runDefragmenterTask() {
    defragmenterTask->run();
}

void EventuallyPersistentStore::runAccessScannerTask() {
    ExecutorPool::get()->wake(accessScanner.task);
}

void EventuallyPersistentStore::runVbStatePersistTask(int vbid) {
    scheduleVBStatePersist(Priority::VBucketPersistLowPriority, vbid);
}

void EventuallyPersistentStore::setCursorDroppingLowerUpperThresholds(
                                                            size_t maxSize) {
    Configuration &config = engine.getConfiguration();
    stats.cursorDroppingLThreshold.store(static_cast<size_t>(maxSize *
                    ((double)(config.getCursorDroppingLowerMark()) / 100)));
    stats.cursorDroppingUThreshold.store(static_cast<size_t>(maxSize *
                    ((double)(config.getCursorDroppingUpperMark()) / 100)));
}

std::ostream& operator<<(std::ostream& os,
                         const EventuallyPersistentStore::Position& pos) {
    os << "vbucket:" << pos.vbucket_id;
    return os;
}<|MERGE_RESOLUTION|>--- conflicted
+++ resolved
@@ -2068,13 +2068,7 @@
                                                 uint16_t vbucket,
                                                 const void *cookie,
                                                 vbucket_state_t allowedState,
-<<<<<<< HEAD
                                                 get_options_t options) {
-=======
-                                                bool trackReference,
-                                                bool deleteTempItem,
-                                                bool hideLockedCAS) {
->>>>>>> 00e5bf1b
 
     vbucket_state_t disallowedState = (allowedState == vbucket_state_active) ?
         vbucket_state_replica : vbucket_state_active;
@@ -2134,7 +2128,7 @@
         }
 
         // Should we hide (return -1) for the items' CAS?
-        const bool hide_cas = hideLockedCAS &&
+        const bool hide_cas = (options & HIDE_LOCKED_CAS) &&
                               v->isLocked(ep_current_time());
         GetValue rv(v->toItem(hide_cas, vbucket), ENGINE_SUCCESS,
                     v->getBySeqno(), false, v->getNRUValue());
