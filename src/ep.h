/* -*- Mode: C++; tab-width: 4; c-basic-offset: 4; indent-tabs-mode: nil -*- */
/*
 *     Copyright 2010 Couchbase, Inc
 *
 *   Licensed under the Apache License, Version 2.0 (the "License");
 *   you may not use this file except in compliance with the License.
 *   You may obtain a copy of the License at
 *
 *       http://www.apache.org/licenses/LICENSE-2.0
 *
 *   Unless required by applicable law or agreed to in writing, software
 *   distributed under the License is distributed on an "AS IS" BASIS,
 *   WITHOUT WARRANTIES OR CONDITIONS OF ANY KIND, either express or implied.
 *   See the License for the specific language governing permissions and
 *   limitations under the License.
 */

#ifndef SRC_EP_H_
#define SRC_EP_H_ 1

#include "config.h"

#include <memcached/engine.h>
#include <stdlib.h>
#include <string.h>
#include <time.h>

#include <algorithm>
#include <iostream>
#include <limits>
#include <list>
#include <map>
#include <queue>
#include <set>
#include <stdexcept>
#include <string>
#include <utility>
#include <vector>

#include "atomic.h"
#include "bgfetcher.h"
#include "item_pager.h"
#include "kvstore.h"
#include "locks.h"
#include "executorpool.h"
#include "ext_meta_parser.h"
#include "stats.h"
#include "stored-value.h"
#include "vbucket.h"
#include "vbucketmap.h"

/**
 * vbucket-aware hashtable visitor.
 */
class VBucketVisitor : public HashTableVisitor {
public:

    VBucketVisitor() : HashTableVisitor() { }

    VBucketVisitor(const VBucketFilter &filter) :
        HashTableVisitor(), vBucketFilter(filter) { }

    /**
     * Begin visiting a bucket.
     *
     * @param vb the vbucket we are beginning to visit
     *
     * @return true iff we want to walk the hashtable in this vbucket
     */
    virtual bool visitBucket(RCPtr<VBucket> &vb) {
        if (vBucketFilter(vb->getId())) {
            currentBucket = vb;
            return true;
        }
        return false;
    }

    // This is unused in all implementations so far.
    void visit(StoredValue* v) {
        (void)v;
        abort();
    }

    const VBucketFilter &getVBucketFilter() {
        return vBucketFilter;
    }

    /**
     * Called after all vbuckets have been visited.
     */
    virtual void complete() { }

    /**
     * Return true if visiting vbuckets should be paused temporarily.
     */
    virtual bool pauseVisitor() {
        return false;
    }

protected:
    VBucketFilter vBucketFilter;
    RCPtr<VBucket> currentBucket;
};

// Forward declaration
class BGFetchCallback;
class ConflictResolution;
class DefragmenterTask;
class EventuallyPersistentStore;
class Flusher;
class MutationLog;
class PauseResumeEPStoreVisitor;
class PersistenceCallback;
class Warmup;

/**
 * VBucket visitor callback adaptor.
 */
class VBCBAdaptor : public GlobalTask {
public:

    VBCBAdaptor(EventuallyPersistentStore *s,
                shared_ptr<VBucketVisitor> v, const char *l, const Priority &p,
                double sleep=0);

    std::string getDescription() {
        std::stringstream rv;
        rv << label << " on vb " << currentvb;
        return rv.str();
    }

    bool run(void);

private:
    std::queue<uint16_t>        vbList;
    EventuallyPersistentStore  *store;
    shared_ptr<VBucketVisitor>  visitor;
    const char                 *label;
    double                      sleepTime;
    uint16_t                    currentvb;

    DISALLOW_COPY_AND_ASSIGN(VBCBAdaptor);
};


/**
 * Vbucket visitor task for a generic scheduler.
 */
class VBucketVisitorTask : public GlobalTask {
public:

    VBucketVisitorTask(EventuallyPersistentStore *s,
                       shared_ptr<VBucketVisitor> v, uint16_t sh,
                       const char *l, double sleep=0, bool shutdown=true);

    std::string getDescription() {
        std::stringstream rv;
        rv << label << " on vb " << currentvb;
        return rv.str();
    }

    bool run();

private:
    std::queue<uint16_t>         vbList;
    EventuallyPersistentStore   *store;
    shared_ptr<VBucketVisitor>   visitor;
    const char                  *label;
    double                       sleepTime;
    uint16_t                     currentvb;
    uint16_t                     shardID;
};

const uint16_t EP_PRIMARY_SHARD = 0;
class KVShard;

typedef std::pair<uint16_t, ExTask> CompTaskEntry;

/**
 * Manager of all interaction with the persistence.
 */
class EventuallyPersistentStore {
public:

    /**
     * Represents a position within the epStore, used when visiting items.
     *
     * Currently opaque (and constant), clients can pass them around but
     * cannot reposition the iterator.
     */
    class Position {
    public:
        bool operator==(const Position& other) const {
            return (vbucket_id == other.vbucket_id);
        }

    private:
        Position(uint16_t vbucket_id_) : vbucket_id(vbucket_id_) {}

        uint16_t vbucket_id;

        friend class EventuallyPersistentStore;
        friend std::ostream& operator<<(std::ostream& os, const Position& pos);
    };

    EventuallyPersistentStore(EventuallyPersistentEngine &theEngine);
    ~EventuallyPersistentStore();

    bool initialize();

    /**
     * Set an item in the store.
     * @param item the item to set
     * @param cookie the cookie representing the client to store the item
     * @param force override access to the vbucket even if the state of the
     *              vbucket would deny mutations.
     * @param nru the nru bit value for the item
     * @return the result of the store operation
     */
    ENGINE_ERROR_CODE set(const Item &item,
                          const void *cookie,
                          bool force = false,
                          uint8_t nru = 0xff);

    /**
     * Add an item in the store.
     * @param item the item to add
     * @param cookie the cookie representing the client to store the item
     * @return the result of the operation
     */
    ENGINE_ERROR_CODE add(const Item &item, const void *cookie);

    /**
     * Replace an item in the store.
     * @param item the item to replace
     * @param cookie the cookie representing the client to store the item
     * @return the result of the operation
     */
    ENGINE_ERROR_CODE replace(const Item &item, const void *cookie);

    /**
     * Add an TAP backfill item into its corresponding vbucket
     * @param item the item to be added
     * @param nru the nru bit for the item
     * @param genBySeqno whether or not to generate sequence number
     * @return the result of the operation
     */
    ENGINE_ERROR_CODE addTAPBackfillItem(const Item &item, uint8_t nru = 0xff,
                                         bool genBySeqno = true,
                                         ExtendedMetaData *emd = NULL);

    /**
     * Retrieve a value.
     *
     * @param key the key to fetch
     * @param vbucket the vbucket from which to retrieve the key
     * @param cookie the connection cookie
     * @param queueBG if true, automatically queue a background fetch if necessary
     * @param honorStates if false, fetch a result regardless of state
     * @param trackReference true if we want to set the nru bit for the item
     *
     * @return a GetValue representing the result of the request
     */
    GetValue get(const std::string &key, uint16_t vbucket,
                 const void *cookie, bool queueBG=true,
                 bool honorStates=true, bool trackReference=true) {
        return getInternal(key, vbucket, cookie, queueBG, honorStates,
                           vbucket_state_active, trackReference);
    }

    GetValue getRandomKey(void);

    /**
     * Retrieve a value from a vbucket in replica state.
     *
     * @param key the key to fetch
     * @param vbucket the vbucket from which to retrieve the key
     * @param cookie the connection cookie
     * @param queueBG if true, automatically queue a background fetch if necessary
     *
     * @return a GetValue representing the result of the request
     */
    GetValue getReplica(const std::string &key, uint16_t vbucket,
                        const void *cookie, bool queueBG=true) {
        return getInternal(key, vbucket, cookie, queueBG, true,
                           vbucket_state_replica);
    }


    /**
     * Retrieve the meta data for an item
     *
     * @parapm key the key to get the meta data for
     * @param vbucket the vbucket from which to retrieve the key
     * @param cookie the connection cookie
     * @param metadata where to store the meta informaion
     * @param deleted specifies whether or not the key is deleted
     * @param confResMode specifies the Conflict Resolution mode for the item
     * @param trackReference true if we want to set the nru bit for the item
     */
    ENGINE_ERROR_CODE getMetaData(const std::string &key,
                                  uint16_t vbucket,
                                  const void *cookie,
                                  ItemMetaData &metadata,
                                  uint32_t &deleted,
                                  uint8_t &confResMode,
                                  bool trackReference = false);

    /**
     * Set an item in the store.
     * @param item the item to set
     * @param cas value to match
     * @param seqno sequence number of mutation
     * @param cookie the cookie representing the client to store the item
     * @param force override vbucket states
     * @param allowExisting set to false if you want set to fail if the
     *                      item exists already
     * @param nru the nru bit for the item
<<<<<<< HEAD
     * @param genBySeqno whether or not to generate sequence number
     * @param emd ExtendedMetaData class object that contains any ext meta
=======
     * @param isReplication set to true if we are to use replication
     *                      throttle threshold
>>>>>>> 5fa87880
     * @return the result of the store operation
     */
    ENGINE_ERROR_CODE setWithMeta(const Item &item,
                                  uint64_t cas,
                                  uint64_t *seqno,
                                  const void *cookie,
                                  bool force,
                                  bool allowExisting,
                                  uint8_t nru = 0xff,
                                  bool genBySeqno = true,
<<<<<<< HEAD
                                  ExtendedMetaData *emd = NULL);
=======
                                  bool isReplication = false);
>>>>>>> 5fa87880

    /**
     * Retrieve a value, but update its TTL first
     *
     * @param key the key to fetch
     * @param vbucket the vbucket from which to retrieve the key
     * @param cookie the connection cookie
     * @param exptime the new expiry time for the object
     *
     * @return a GetValue representing the result of the request
     */
    GetValue getAndUpdateTtl(const std::string &key, uint16_t vbucket,
                             const void *cookie, time_t exptime);

    /**
     * Retrieve an item from the disk for vkey stats
     *
     * @param key the key to fetch
     * @param vbucket the vbucket from which to retrieve the key
     * @param cookie the connection cookie
     * @param cb callback to return an item fetched from the disk
     *
     * @return a status resulting form executing the method
     */
    ENGINE_ERROR_CODE statsVKey(const std::string &key,
                                uint16_t vbucket,
                                const void *cookie);

    void completeStatsVKey(const void* cookie, std::string &key, uint16_t vbid,
                           uint64_t bySeqNum);

    protocol_binary_response_status evictKey(const std::string &key,
                                             uint16_t vbucket,
                                             const char **msg,
                                             size_t *msg_size,
                                             bool force=false);

    /**
     * delete an item in the store.
     * @param key the key of the item
     * @param cas the CAS ID for a CASed delete (0 to override)
     * @param vbucket the vbucket for the key
     * @param cookie the cookie representing the client
     * @param force override access to the vbucket even if the state of the
     *              vbucket would deny mutations.
     * @param itemMeta the pointer to the metadata memory.
     * @param tapBackfill true if an item deletion is from TAP backfill stream
     *
<<<<<<< HEAD
     * (deleteWithMeta)
     * @param genBySeqno whether or not to generate sequence number
     * @param emd ExtendedMetaData class object that contains any ext meta
=======
     * @param isReplication set to true if we are to use replication
     *                      throttle threshold
>>>>>>> 5fa87880
     * @return the result of the delete operation
     */
    ENGINE_ERROR_CODE deleteItem(const std::string &key,
                                 uint64_t* cas,
                                 uint16_t vbucket,
                                 const void *cookie,
                                 bool force,
                                 ItemMetaData *itemMeta,
                                 mutation_descr_t *mutInfo,
                                 bool tapBackfill=false);

    ENGINE_ERROR_CODE deleteWithMeta(const std::string &key,
                                     uint64_t* cas,
                                     uint64_t* seqno,
                                     uint16_t vbucket,
                                     const void *cookie,
                                     bool force,
                                     ItemMetaData *itemMeta,
                                     bool tapBackfill=false,
                                     bool genBySeqno=true,
                                     uint64_t bySeqno=0,
<<<<<<< HEAD
                                     ExtendedMetaData *emd = NULL);
=======
                                     bool isReplication=false);
>>>>>>> 5fa87880

    void reset();

    /**
     * Set the background fetch delay.
     *
     * This exists for debugging and testing purposes.  It
     * artificially injects delays into background fetches that are
     * performed when the user requests an item whose value is not
     * currently resident.
     *
     * @param to how long to delay before performing a bg fetch
     */
    void setBGFetchDelay(uint32_t to) {
        bgFetchDelay = to;
    }

    double getBGFetchDelay(void) { return (double)bgFetchDelay; }

    void stopFlusher(void);

    bool startFlusher(void);

    bool pauseFlusher(void);
    bool resumeFlusher(void);
    void wakeUpFlusher(void);

    bool startBgFetcher(void);
    void stopBgFetcher(void);

    /**
     * Takes a snapshot of the current stats and persists them to disk.
     */
    void snapshotStats(void);

    /**
     * Enqueue a background fetch for a key.
     *
     * @param key the key to be bg fetched
     * @param vbucket the vbucket in which the key lives
     * @param cookie the cookie of the requestor
     * @param type whether the fetch is for a non-resident value or metadata of
     *             a (possibly) deleted item
     */
    void bgFetch(const std::string &key,
                 uint16_t vbucket,
                 const void *cookie,
                 bool isMeta = false);

    /**
     * Complete a background fetch of a non resident value or metadata.
     *
     * @param key the key that was fetched
     * @param vbucket the vbucket in which the key lived
     * @param cookie the cookie of the requestor
     * @param init the timestamp of when the request came in
     * @param type whether the fetch is for a non-resident value or metadata of
     *             a (possibly) deleted item
     */
    void completeBGFetch(const std::string &key,
                         uint16_t vbucket,
                         const void *cookie,
                         hrtime_t init,
                         bool isMeta);
    /**
     * Complete a batch of background fetch of a non resident value or metadata.
     *
     * @param vbId the vbucket in which the requested key lived
     * @param fetchedItems vector of completed background feches containing key,
     *                     value, client cookies
     * @param start the time when the background fetch was started
     *
     */
    void completeBGFetchMulti(uint16_t vbId,
                              std::vector<bgfetched_item_t> &fetchedItems,
                              hrtime_t start);

    /**
     * Helper function to update stats after completion of a background fetch
     * for either the value of metadata of a key.
     *
     * @param init the time of epstore's initialization
     * @param start the time when the background fetch was started
     * @param stop the time when the background fetch completed
     */
    void updateBGStats(const hrtime_t init,
                       const hrtime_t start,
                       const hrtime_t stop);

    RCPtr<VBucket> getVBucket(uint16_t vbid) {
        return vbMap.getBucket(vbid);
    }

    uint64_t getLastPersistedCheckpointId(uint16_t vb) {
        return vbMap.getPersistenceCheckpointId(vb);
    }

    uint64_t getLastPersistedSeqno(uint16_t vb) {
        return vbMap.getPersistenceSeqno(vb);
    }

    void snapshotVBuckets(const Priority &priority, uint16_t shardId);

    /* transfer should be set to true *only* if this vbucket is becoming master
     * as the result of the previous master cleanly handing off contorol. */
    ENGINE_ERROR_CODE setVBucketState(uint16_t vbid, vbucket_state_t state,
                                      bool transfer, bool notify_dcp = true);

    /**
     * Physically deletes a VBucket from disk. This function should only
     * be called on a VBucket that has already been logically deleted.
     *
     * @param vbid vbucket id
     * @param cookie The connection that requested the deletion
     */
    bool completeVBucketDeletion(uint16_t vbid, const void* cookie);

    /**
     * Deletes a vbucket
     *
     * @param vbid The vbucket to delete.
     * @param c The cookie for this connection.
     *          Used in synchronous bucket deletes
     *          to notify the connection of operation completion.
     */
    ENGINE_ERROR_CODE deleteVBucket(uint16_t vbid, const void* c = NULL);

    /**
     * Triggers compaction of a vbucket
     *
     * @param vbid The vbucket to compact.
     * @param c The context for compaction of a DB file
     * @param ck cookie used to notify connection of operation completion
     */
    ENGINE_ERROR_CODE compactDB(uint16_t vbid, compaction_ctx c,
                                const void *ck);

    /**
     * Callback to do the compaction of a vbucket
     *
     * @param vbid The Id of the VBucket which needs to be compacted
     * @param ctx Context for couchstore compaction hooks
     * @param ck cookie used to notify connection of operation completion
     */
    bool compactVBucket(const uint16_t vbid, compaction_ctx *ctx,
                        const void *ck);

    /**
     * Reset a given vbucket from memory and disk. This differs from vbucket deletion in that
     * it does not delete the vbucket instance from memory hash table.
     */
    bool resetVBucket(uint16_t vbid);

    /**
     * Run a vBucket visitor, visiting all items. Synchronous.
     */
    void visit(VBucketVisitor &visitor);

    /**
     * Run a vbucket visitor with separate jobs per vbucket.
     *
     * Note that this is asynchronous.
     */
    size_t visit(shared_ptr<VBucketVisitor> visitor, const char *lbl,
               task_type_t taskGroup, const Priority &prio,
               double sleepTime=0) {
        return ExecutorPool::get()->schedule(new VBCBAdaptor(this, visitor,
                                             lbl, prio, sleepTime), taskGroup);
    }

    /**
     * Visit the items in this epStore, starting the iteration from the
     * given startPosition and allowing the visit to be paused at any point.
     *
     * During visitation, the visitor object can request that the visit
     * is stopped after the current item. The position passed to the
     * visitor can then be used to restart visiting at the *APPROXIMATE*
     * same position as it paused.
     * This is approximate as various locks are released when the
     * function returns, so any changes to the underlying epStore may cause
     * the visiting to restart at the slightly different place.
     *
     * As a consequence, *DO NOT USE THIS METHOD* if you need to guarantee
     * that all items are visited!
     *
     * @param visitor The visitor object.
     * @return The final epStore position visited; equal to
     *         EventuallyPersistentStore::end() if all items were visited
     *         otherwise the position to resume from.
     */
    Position pauseResumeVisit(PauseResumeEPStoreVisitor& visitor,
                              Position& start_pos);


    /**
     * Return a position at the start of the epStore.
     */
    Position startPosition() const;

    /**
     * Return a position at the end of the epStore. Has similar semantics
     * as STL end() (i.e. one past the last element).
     */
    Position endPosition() const;

    const Flusher* getFlusher(uint16_t shardId);
    Warmup* getWarmup(void) const;

    ENGINE_ERROR_CODE getKeyStats(const std::string &key, uint16_t vbucket,
                                  const void* cookie, key_stats &kstats,
                                  bool bgfetch, bool wantsDeleted=false);

    std::string validateKey(const std::string &key,  uint16_t vbucket,
                            Item &diskItem);

    bool getLocked(const std::string &key, uint16_t vbucket,
                   Callback<GetValue> &cb,
                   rel_time_t currentTime, uint32_t lockTimeout,
                   const void *cookie);

    ENGINE_ERROR_CODE unlockKey(const std::string &key,
                                uint16_t vbucket,
                                uint64_t cas,
                                rel_time_t currentTime);


    KVStore* getRWUnderlying(uint16_t vbId) {
        return vbMap.getShard(vbId)->getRWUnderlying();
    }

    KVStore* getRWUnderlyingByShard(size_t shardId) {
        return vbMap.shards[shardId]->getRWUnderlying();
    }

    KVStore* getROUnderlyingByShard(size_t shardId) {
        return vbMap.shards[shardId]->getROUnderlying();
    }

    KVStore* getROUnderlying(uint16_t vbId) {
        return vbMap.getShard(vbId)->getROUnderlying();
    }

    void deleteExpiredItem(uint16_t, std::string &, time_t, uint64_t );
    void deleteExpiredItems(std::list<std::pair<uint16_t, std::string> > &);


    /**
     * Get the memoized storage properties from the DB.kv
     */
    const StorageProperties getStorageProperties() const {
        return *storageProperties;
    }

    /**
     * schedule a vb_state snapshot task for all the shards.
     */
    bool scheduleVBSnapshot(const Priority &priority);

    /**
     * schedule a vb_state snapshot task for a given shard.
     */
    void scheduleVBSnapshot(const Priority &priority, uint16_t shardId,
                            bool force = false);

    /**
     * Schedule a vbstate persistence task for a given vbucket.
     */
    void scheduleVBStatePersist(const Priority &priority, uint16_t vbid,
                                bool force = false);

    /**
     * Persist a vbucket's state.
     */
    bool persistVBState(const Priority &priority, uint16_t vbid);

    const VBucketMap &getVBuckets() {
        return vbMap;
    }

    EventuallyPersistentEngine& getEPEngine() {
        return engine;
    }

    size_t getExpiryPagerSleeptime(void) {
        LockHolder lh(expiryPager.mutex);
        return expiryPager.sleeptime;
    }

    size_t getTransactionTimePerItem() {
        return lastTransTimePerItem;
    }

    bool isFlushAllScheduled() {
        return diskFlushAll.load();
    }

    bool scheduleFlushAllTask(const void* cookie, time_t when);

    void setFlushAllComplete();

    void setBackfillMemoryThreshold(double threshold);

    void setExpiryPagerSleeptime(size_t val);

    void enableAccessScannerTask();
    void disableAccessScannerTask();
    void setAccessScannerSleeptime(size_t val);
    void resetAccessScannerStartTime();

    void resetAccessScannerTasktime() {
        accessScanner.lastTaskRuntime = gethrtime();
    }

    void setAllBloomFilters(bool to);

    float getBfiltersResidencyThreshold() {
        return bfilterResidencyThreshold;
    }

    void setBfiltersResidencyThreshold(float to) {
        bfilterResidencyThreshold = to;
    }

    bool isMetaDataResident(RCPtr<VBucket> &vb, const std::string &key);

    void incExpirationStat(RCPtr<VBucket> &vb, bool byPager = true) {
        if (byPager) {
            ++stats.expired_pager;
        } else {
            ++stats.expired_access;
        }
        ++vb->numExpiredItems;
    }

    void logQTime(type_id_t taskType, hrtime_t enqTime) {
        stats.schedulingHisto[taskType].add(enqTime);
    }

    void logRunTime(type_id_t taskType, hrtime_t runTime) {
        stats.taskRuntimeHisto[taskType].add(runTime);
    }

    bool multiBGFetchEnabled() {
        return storageProperties->hasEfficientGet();
    }

    void updateCachedResidentRatio(size_t activePerc, size_t replicaPerc) {
        cachedResidentRatio.activeRatio.store(activePerc);
        cachedResidentRatio.replicaRatio.store(replicaPerc);
    }

    bool isWarmingUp();

    bool maybeEnableTraffic(void);

    /**
     * Checks the memory consumption.
     * To be used by backfill tasks (tap & dcp).
     */
    bool isMemoryUsageTooHigh();

    /**
     * Flushes all items waiting for persistence in a given vbucket
     * @param vbid The id of the vbucket to flush
     * @return The amount of items flushed
     */
    int flushVBucket(uint16_t vbid);

    void addKVStoreStats(ADD_STAT add_stat, const void* cookie);

    void addKVStoreTimingStats(ADD_STAT add_stat, const void* cookie);

    void resetUnderlyingStats(void);
    KVStore *getOneROUnderlying(void);
    KVStore *getOneRWUnderlying(void);

    item_eviction_policy_t getItemEvictionPolicy(void) const {
        return eviction_policy;
    }

    ENGINE_ERROR_CODE rollback(uint16_t vbid, uint64_t rollbackSeqno);

    ExTask &fetchItemPagerTask() {
        return itmpTask;
    }

    void wakeUpCheckpointRemover() {
        if (chkTask->getState() == TASK_SNOOZED) {
            ExecutorPool::get()->wake(chkTask->getId());
        }
    }

    void runDefragmenterTask();

    void setCompactionWriteQueueCap(size_t to) {
        compactionWriteQueueCap = to;
    }

    void setCompactionExpMemThreshold(size_t to) {
        compactionExpMemThreshold = static_cast<double>(to) / 100.0;
    }

    bool compactionCanExpireItems() {
        // Process expired items only if memory usage is lesser than
        // compaction_exp_mem_threshold and disk queue is small
        // enough (marked by tap_throttle_queue_cap)

        bool isMemoryUsageOk = (stats.getTotalMemoryUsed() <
                          (stats.getMaxDataSize() * compactionExpMemThreshold));

        size_t queueSize = stats.diskQueueSize.load();
        bool isQueueSizeOk = ((stats.tapThrottleWriteQueueCap == -1) ||
             (queueSize < static_cast<size_t>(stats.tapThrottleWriteQueueCap)));

        return (isMemoryUsageOk && isQueueSizeOk);
    }

protected:
    // During the warmup phase we might want to enable external traffic
    // at a given point in time.. The LoadStorageKvPairCallback will be
    // triggered whenever we want to check if we could enable traffic..
    friend class LoadStorageKVPairCallback;

    // Methods called during warmup
    std::vector<vbucket_state *> loadVBucketState();

    void warmupCompleted();
    void stopWarmup(void);

private:

    void scheduleVBDeletion(RCPtr<VBucket> &vb,
                            const void* cookie,
                            double delay = 0);

    RCPtr<VBucket> getVBucket(uint16_t vbid, vbucket_state_t wanted_state);

    /* Queue an item for persistence and replication
     *
     * The caller of this function must hold the lock of the hash table
     * partition that contains the StoredValue being Queued.
     *
     * @param vb the vbucket that contains the dirty item
     * @param v the dirty item
     * @param plh the pointer to the hash table partition lock for the dirty item
     *        Note that the lock is released inside this function
     * @param seqno sequence number of the mutation
     * @param tapBackfill if the item is from backfill replication
     * @param notifyReplicator whether or not to notify the replicator
     * @param genBySeqno whether or not to generate sequence number
     * @param setConflictMode set the conflict resolution mode
     */
    void queueDirty(RCPtr<VBucket> &vb,
                    StoredValue* v,
                    LockHolder *plh,
                    uint64_t *seqno,
                    bool tapBackfill = false,
                    bool notifyReplicator = true,
                    bool genBySeqno = true,
                    bool setConflictMode = true);

    /**
     * Retrieve a StoredValue and invoke a method on it.
     *
     * Note that because of complications with void/non-void methods
     * and potentially missing StoredValues along with the way I
     * actually intend to use this, I don't return any values from
     * this.
     *
     * @param key the item's key to retrieve
     * @param vbid the vbucket containing the item
     * @param f the method to invoke on the item
     *
     * @return true if the object was found and method was invoked
     */
    bool invokeOnLockedStoredValue(const std::string &key, uint16_t vbid,
                                   void (StoredValue::* f)()) {
        RCPtr<VBucket> vb = getVBucket(vbid);
        if (!vb) {
            return false;
        }

        int bucket_num(0);
        LockHolder lh = vb->ht.getLockedBucket(key, &bucket_num);
        StoredValue *v = vb->ht.unlocked_find(key, bucket_num, true);

        if (v) {
            std::mem_fun(f)(v);
        }
        return v != NULL;
    }

    void flushOneDeleteAll(void);
    PersistenceCallback* flushOneDelOrSet(const queued_item &qi,
                                          RCPtr<VBucket> &vb);

    StoredValue *fetchValidValue(RCPtr<VBucket> &vb, const std::string &key,
                                 int bucket_num, bool wantsDeleted=false,
                                 bool trackReference=true, bool queueExpired=true);

    GetValue getInternal(const std::string &key, uint16_t vbucket,
                         const void *cookie, bool queueBG,
                         bool honorStates,
                         vbucket_state_t allowedState,
                         bool trackReference=true);

    ENGINE_ERROR_CODE addTempItemForBgFetch(LockHolder &lock, int bucket_num,
                                            const std::string &key, RCPtr<VBucket> &vb,
                                            const void *cookie, bool metadataOnly,
                                            bool isReplication = false);

    friend class Warmup;
    friend class Flusher;
    friend class BGFetchCallback;
    friend class VKeyStatBGFetchCallback;
    friend class PersistenceCallback;
    friend class Deleter;
    friend class VBCBAdaptor;
    friend class VBucketVisitorTask;
    friend class ItemPager;
    friend class PagingVisitor;

    EventuallyPersistentEngine     &engine;
    EPStats                        &stats;
    StorageProperties              *storageProperties;
    Warmup                         *warmupTask;
    ConflictResolution             *conflictResolver;
    VBucketMap                      vbMap;
    ExTask                          itmpTask;
    ExTask                          chkTask;
    float                           bfilterResidencyThreshold;
    ExTask                          defragmenterTask;

    size_t                          compactionWriteQueueCap;
    float                           compactionExpMemThreshold;

    /* Array of mutexes for each vbucket
     * Used by flush operations: flushVB, deleteVB, compactVB, snapshotVB */
    Mutex                          *vb_mutexes;
    AtomicValue<bool>              *schedule_vbstate_persist;
    std::vector<MutationLog*>       accessLog;

    AtomicValue<size_t> bgFetchQueue;

    AtomicValue<bool> diskFlushAll;
    struct FlushAllTaskCtx {
        FlushAllTaskCtx(): delayFlushAll(true), cookie(NULL) {}
        AtomicValue<bool> delayFlushAll;
        const void* cookie;
    } flushAllTaskCtx;

    Mutex vbsetMutex;
    uint32_t bgFetchDelay;
    double backfillMemoryThreshold;
    struct ExpiryPagerDelta {
        ExpiryPagerDelta() : sleeptime(0), task(0) {}
        Mutex mutex;
        size_t sleeptime;
        size_t task;
    } expiryPager;
    struct ALogTask {
        ALogTask() : sleeptime(0), task(0), lastTaskRuntime(gethrtime()),
                     enabled(true) {}
        Mutex mutex;
        size_t sleeptime;
        size_t task;
        hrtime_t lastTaskRuntime;
        bool enabled;
    } accessScanner;
    struct ResidentRatio {
        AtomicValue<size_t> activeRatio;
        AtomicValue<size_t> replicaRatio;
    } cachedResidentRatio;
    size_t statsSnapshotTaskId;
    size_t lastTransTimePerItem;
    item_eviction_policy_t eviction_policy;

    Mutex compactionLock;
    std::list<CompTaskEntry> compactionTasks;

    DISALLOW_COPY_AND_ASSIGN(EventuallyPersistentStore);
};

/**
 * Base class for visiting an epStore with pause/resume support.
 */
class PauseResumeEPStoreVisitor {
public:
    virtual ~PauseResumeEPStoreVisitor() {}

    /**
     * Visit a hashtable within an epStore.
     *
     * @param vbucket_id ID of the vbucket being visited.
     * @param ht a reference to the hashtable.
     * @return True if visiting should continue, otherwise false.
     */
    virtual bool visit(uint16_t vbucket_id, HashTable& ht) = 0;
};

#endif  // SRC_EP_H_<|MERGE_RESOLUTION|>--- conflicted
+++ resolved
@@ -316,13 +316,11 @@
      * @param allowExisting set to false if you want set to fail if the
      *                      item exists already
      * @param nru the nru bit for the item
-<<<<<<< HEAD
      * @param genBySeqno whether or not to generate sequence number
      * @param emd ExtendedMetaData class object that contains any ext meta
-=======
      * @param isReplication set to true if we are to use replication
      *                      throttle threshold
->>>>>>> 5fa87880
+     *
      * @return the result of the store operation
      */
     ENGINE_ERROR_CODE setWithMeta(const Item &item,
@@ -333,11 +331,8 @@
                                   bool allowExisting,
                                   uint8_t nru = 0xff,
                                   bool genBySeqno = true,
-<<<<<<< HEAD
-                                  ExtendedMetaData *emd = NULL);
-=======
+                                  ExtendedMetaData *emd = NULL,
                                   bool isReplication = false);
->>>>>>> 5fa87880
 
     /**
      * Retrieve a value, but update its TTL first
@@ -386,14 +381,12 @@
      * @param itemMeta the pointer to the metadata memory.
      * @param tapBackfill true if an item deletion is from TAP backfill stream
      *
-<<<<<<< HEAD
      * (deleteWithMeta)
      * @param genBySeqno whether or not to generate sequence number
      * @param emd ExtendedMetaData class object that contains any ext meta
-=======
      * @param isReplication set to true if we are to use replication
      *                      throttle threshold
->>>>>>> 5fa87880
+     *
      * @return the result of the delete operation
      */
     ENGINE_ERROR_CODE deleteItem(const std::string &key,
@@ -415,11 +408,8 @@
                                      bool tapBackfill=false,
                                      bool genBySeqno=true,
                                      uint64_t bySeqno=0,
-<<<<<<< HEAD
-                                     ExtendedMetaData *emd = NULL);
-=======
+                                     ExtendedMetaData *emd = NULL,
                                      bool isReplication=false);
->>>>>>> 5fa87880
 
     void reset();
 
