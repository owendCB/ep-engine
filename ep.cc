/* -*- Mode: C++; tab-width: 4; c-basic-offset: 4; indent-tabs-mode: nil -*- */
/*
 *     Copyright 2010 NorthScale, Inc.
 *
 *   Licensed under the Apache License, Version 2.0 (the "License");
 *   you may not use this file except in compliance with the License.
 *   You may obtain a copy of the License at
 *
 *       http://www.apache.org/licenses/LICENSE-2.0
 *
 *   Unless required by applicable law or agreed to in writing, software
 *   distributed under the License is distributed on an "AS IS" BASIS,
 *   WITHOUT WARRANTIES OR CONDITIONS OF ANY KIND, either express or implied.
 *   See the License for the specific language governing permissions and
 *   limitations under the License.
 */

#include "config.h"
#include <vector>
#include <time.h>
#include <string.h>
#include <iostream>
#include <functional>

#include "ep.hh"
#include "flusher.hh"
#include "locks.hh"
#include "dispatcher.hh"
#include "sqlite-kvstore.hh"
#include "ep_engine.h"
#include "item_pager.hh"

extern "C" {
    static rel_time_t uninitialized_current_time(void) {
        abort();
        return 0;
    }

    static time_t default_abs_time(rel_time_t offset) {
        /* This is overridden at init time */
        return time(NULL) - ep_current_time() + offset;
    }

    rel_time_t (*ep_current_time)() = uninitialized_current_time;
    time_t (*ep_abs_time)(rel_time_t) = default_abs_time;

    time_t ep_real_time() {
        return ep_abs_time(ep_current_time());
    }
}

class BGFetchCallback : public DispatcherCallback {
public:
    BGFetchCallback(EventuallyPersistentStore *e,
                    const std::string &k, uint16_t vbid, uint64_t r,
                    const void *c) :
        ep(e), key(k), vbucket(vbid), rowid(r), cookie(c),
        counter(ep->bgFetchQueue), init(gethrtime()), start(0) {
        assert(ep);
        assert(cookie);
    }

    bool callback(Dispatcher &d, TaskId t) {
        (void)d; (void)t;
        start = gethrtime();
        ep->completeBGFetch(key, vbucket, rowid, cookie, init, start);
        return false;
    }

    std::string description() {
        std::stringstream ss;
        ss << "Fetching item from disk:  " << key;
        return ss.str();
    }

private:
    EventuallyPersistentStore *ep;
    std::string                key;
    uint16_t                   vbucket;
    uint64_t                   rowid;
    const void                *cookie;
    BGFetchCounter             counter;

    hrtime_t init;
    hrtime_t start;
};

class VKeyStatBGFetchCallback : public DispatcherCallback {
public:
    VKeyStatBGFetchCallback(EventuallyPersistentStore *e,
                            const std::string &k, uint16_t vbid, uint64_t r,
                            const void *c, shared_ptr<Callback<GetValue> > cb) :
        ep(e), key(k), vbucket(vbid), rowid(r), cookie(c),
        lookup_cb(cb), counter(e->bgFetchQueue) {
        assert(ep);
        assert(cookie);
        assert(lookup_cb);
    }

    bool callback(Dispatcher &d, TaskId t) {
        (void)d; (void)t;
        RememberingCallback<GetValue> gcb;

        ep->getUnderlying()->get(key, rowid, gcb);
        gcb.waitForValue();
        assert(gcb.fired);
        lookup_cb->callback(gcb.val);

        return false;
    }

    std::string description() {
        std::stringstream ss;
        ss << "Fetching item from disk for vkey stat:  " << key;
        return ss.str();
    }

private:
    EventuallyPersistentStore       *ep;
    std::string                      key;
    uint16_t                         vbucket;
    uint64_t                         rowid;
    const void                      *cookie;
    shared_ptr<Callback<GetValue> >  lookup_cb;
    BGFetchCounter                   counter;
};

class SnapshotVBucketsCallback : public DispatcherCallback {
public:
    SnapshotVBucketsCallback(EventuallyPersistentStore *e) : ep(e) { }

    bool callback(Dispatcher &d, TaskId t) {
        (void)d; (void)t;
        ep->snapshotVBuckets();
        return false;
    }

    std::string description() {
        return "Snapshotting vbuckets";
    }
private:
    EventuallyPersistentStore *ep;
};

class NotifyVBStateChangeCallback : public DispatcherCallback {
public:
    NotifyVBStateChangeCallback(RCPtr<VBucket> vb, SERVER_HANDLE_V1 *a)
        : vbucket(vb), api(a) {
        assert(api);
    }

    bool callback(Dispatcher &d, TaskId t) {
        (void)d; (void)t;
        vbucket->fireAllOps(api);
        return false;
    }

    std::string description() {
        std::stringstream ss;
        ss << "Notifying state change of vbucket " << vbucket->getId();
        return ss.str();
    }

private:
    RCPtr<VBucket>   vbucket;
    SERVER_HANDLE_V1 *api;
};

class VBucketDeletionVisitor : public HashTableVisitor {
public:
    /**
     * Construct a VBucketDeletionVisitor that will attempt to get all the
     * row_ids for a given vbucket from memory.
     *
     */
    VBucketDeletionVisitor(size_t deletion_size)
        : row_ids(new std::set<int64_t>), chunk_size(deletion_size) {}

    ~VBucketDeletionVisitor() {
        if (row_ids) {
            delete row_ids;
        }
    }

    void visit(StoredValue *v) {
        if(v->hasId()) {
            row_ids->insert(v->getId());
        }
    }

    void createRangeList() {
        size_t counter = 0;
        int64_t start_row_id = -1, end_row_id = -1;

        std::set<int64_t>::iterator iter;
        for (iter = row_ids->begin(); iter != row_ids->end(); ++iter) {
            ++counter;
            if (counter == 1) {
                start_row_id = *iter;
            }
            if (counter == chunk_size || iter == --(row_ids->end())) {
                end_row_id = *iter;
                range_list.push_back(std::make_pair(start_row_id, end_row_id));
                counter = 0;
            }
        }

        delete row_ids;
        row_ids = NULL;
    }

    std::set<int64_t>                       *row_ids;
    std::list<std::pair<int64_t, int64_t> >  range_list;
    size_t                                   chunk_size;
};

class VBucketDeletionCallback : public DispatcherCallback {
public:
    VBucketDeletionCallback(EventuallyPersistentStore *e, RCPtr<VBucket> vb,
                            size_t deletion_size = 1000)
        : ep(e), chunk_size(deletion_size), chunk_num(1), vbdv(deletion_size) {
        assert(ep);
        assert(vb);
        vbucket = vb->getId();
        vb->ht.visit(vbdv);
        vbdv.createRangeList();
        current_range = vbdv.range_list.begin();
    }

    bool callback(Dispatcher &d, TaskId t) {
        (void)d; (void)t;
        bool rv = false, isLastChunk = false;

        std::pair<int64_t, int64_t> range;
        if (current_range == vbdv.range_list.end()) {
            range.first = -1;
            range.second = -1;
            isLastChunk = true;
        } else {
            range.first = (*current_range).first;
            range.second = (*current_range).second;
        }

        vbucket_del_result result = ep->completeVBucketDeletion(vbucket,
                                                                range,
                                                                isLastChunk);
        switch(result) {
        case vbucket_del_success:
            if (!isLastChunk) {
                ++current_range;
                ++chunk_num;
                d.snooze(t, 1);
                rv = true;
            }
            break;
        case vbucket_del_fail:
            d.snooze(t, 10);
            rv = true;
            getLogger()->log(EXTENSION_LOG_DEBUG, NULL,
                             "Reschedule to delete the chunk %d of vbucket %d from disk\n",
                             chunk_num, vbucket);
            break;
        case vbucket_del_invalid:
            break;
        }

        return rv;
    }

    std::string description() {
        std::stringstream ss;
        ss << "Removing the chunk " << chunk_num << " of vbucket "
           << vbucket << " from disk.";
        return ss.str();
    }
private:
    EventuallyPersistentStore    *ep;
    uint16_t                      vbucket;
    size_t                        chunk_size;
    size_t                        chunk_num;
    VBucketDeletionVisitor        vbdv;
    std::list<std::pair<int64_t, int64_t> >::iterator  current_range;
};

EventuallyPersistentStore::EventuallyPersistentStore(EventuallyPersistentEngine &theEngine,
                                                     StrategicSqlite3 *t,
                                                     bool startVb0) :
    engine(theEngine), stats(engine.getEpStats()), tctx(stats, t), bgFetchDelay(0)
{
    doPersistence = getenv("EP_NO_PERSISTENCE") == NULL;
    dispatcher = new Dispatcher();
    nonIODispatcher = new Dispatcher();
    flusher = new Flusher(this, dispatcher);

    stats.memOverhead = sizeof(EventuallyPersistentStore);

    setTxnSize(DEFAULT_TXN_SIZE);

    underlying = t;

    if (startVb0) {
        RCPtr<VBucket> vb(new VBucket(0, active, stats));
        vbuckets.addBucket(vb);
    }

    startDispatcher();
    startFlusher();
    startNonIODispatcher();
    assert(underlying);
}

class VerifyStoredVisitor : public HashTableVisitor {
public:
    std::vector<std::string> dirty;
    void visit(StoredValue *v) {
        if (v->isDirty()) {
            dirty.push_back(v->getKey());
        }
    }
};

EventuallyPersistentStore::~EventuallyPersistentStore() {
    stopFlusher();
    dispatcher->stop();
    nonIODispatcher->stop();

    delete flusher;
    delete dispatcher;
    delete nonIODispatcher;
}

void EventuallyPersistentStore::startDispatcher() {
    dispatcher->start();
}

void EventuallyPersistentStore::startNonIODispatcher() {
    nonIODispatcher->start();
}

const Flusher* EventuallyPersistentStore::getFlusher() {
    return flusher;
}

void EventuallyPersistentStore::startFlusher() {
    flusher->start();
}

void EventuallyPersistentStore::stopFlusher() {
    bool rv = flusher->stop();
    if (rv) {
        flusher->wait();
    }
}

bool EventuallyPersistentStore::pauseFlusher() {
    tctx.commitSoon();
    flusher->pause();
    return true;
}

bool EventuallyPersistentStore::resumeFlusher() {
    flusher->resume();
    return true;
}

RCPtr<VBucket> EventuallyPersistentStore::getVBucket(uint16_t vbucket) {
    return vbuckets.getBucket(vbucket);
}

RCPtr<VBucket> EventuallyPersistentStore::getVBucket(uint16_t vbid,
                                                     vbucket_state_t wanted_state) {
    RCPtr<VBucket> vb = vbuckets.getBucket(vbid);
    vbucket_state_t found_state(vb ? vb->getState() : dead);
    if (found_state == wanted_state) {
        return vb;
    } else {
        RCPtr<VBucket> rv;
        return rv;
    }
}

class Deleter {
public:
    Deleter(EventuallyPersistentStore *ep) : e(ep) {}
    void operator() (std::pair<uint16_t, std::string> vk) {
        RCPtr<VBucket> vb = e->getVBucket(vk.first);
        if (vb) {
            int bucket_num = vb->ht.bucket(vk.second);
            LockHolder lh(vb->ht.getMutex(bucket_num));

            StoredValue *v = vb->ht.unlocked_find(vk.second, bucket_num);
            if (v) {
                if (vb->ht.unlocked_softDelete(vk.second, bucket_num) == WAS_CLEAN) {
                    e->queueDirty(vk.second, vb->getId(), queue_op_del);
                }
            }
        }
    }
private:
    EventuallyPersistentStore *e;
};

void EventuallyPersistentStore::deleteMany(std::list<std::pair<uint16_t, std::string> > &keys) {
    // This can be made a lot more efficient, but I'd rather see it
    // show up in a profiling report first.
    std::for_each(keys.begin(), keys.end(), Deleter(this));
}

StoredValue *EventuallyPersistentStore::fetchValidValue(RCPtr<VBucket> vb,
                                                        const std::string &key,
                                                        int bucket_num,
                                                        bool wantDeleted) {
    StoredValue *v = vb->ht.unlocked_find(key, bucket_num, wantDeleted);
    if (v && v->isDeleted()) {
        // In the deleted case, we ignore expiration time.
        return v;
    } else if (v && v->isExpired(ep_real_time())) {
        ++stats.expired;
        if (vb->ht.unlocked_softDelete(key, bucket_num) == WAS_CLEAN) {
            queueDirty(key, vb->getId(), queue_op_del);
        }
        return NULL;
    }
    return v;
}

protocol_binary_response_status EventuallyPersistentStore::evictKey(const std::string &key,
                                                                    uint16_t vbucket,
                                                                    const char **msg) {
    RCPtr<VBucket> vb = getVBucket(vbucket);
    if (!(vb && vb->getState() == active)) {
        return PROTOCOL_BINARY_RESPONSE_NOT_MY_VBUCKET;
    }

    int bucket_num = vb->ht.bucket(key);
    LockHolder lh(vb->ht.getMutex(bucket_num));
    StoredValue *v = fetchValidValue(vb, key, bucket_num);

    protocol_binary_response_status rv(PROTOCOL_BINARY_RESPONSE_SUCCESS);

    if (v) {
        if (v->isResident()) {
            if (v->ejectValue(stats)) {
                ++stats.numValueEjects;
                ++stats.numNonResident;
                *msg = "Ejected.";
            } else {
                *msg = "Can't eject: Dirty or a small object.";
            }
        } else {
            *msg = "Already ejected.";
        }
    } else {
        *msg = "Not found.";
        rv = PROTOCOL_BINARY_RESPONSE_KEY_ENOENT;
    }

    return rv;
}

ENGINE_ERROR_CODE EventuallyPersistentStore::set(const Item &item,
                                                 const void *cookie,
                                                 bool force) {

    RCPtr<VBucket> vb = getVBucket(item.getVBucketId());
    if (!vb || vb->getState() == dead) {
        ++stats.numNotMyVBuckets;
        return ENGINE_NOT_MY_VBUCKET;
    } else if (vb->getState() == active) {
        // OK
    } else if(vb->getState() == replica && !force) {
        ++stats.numNotMyVBuckets;
        return ENGINE_NOT_MY_VBUCKET;
    } else if(vb->getState() == pending && !force) {
        if (vb->addPendingOp(cookie)) {
            return ENGINE_EWOULDBLOCK;
        }
    }

    bool cas_op = (item.getCas() != 0);

    mutation_type_t mtype = vb->ht.set(item, !force);

    switch(mtype) {
    case NOMEM:
        assert(!force);
        return ENGINE_ENOMEM;
        break;
    case INVALID_CAS:
    case IS_LOCKED:
        return ENGINE_KEY_EEXISTS;
        break;
    case WAS_DIRTY:
        // Do normal stuff, but don't enqueue dirty flags.
        break;
    case NOT_FOUND:
        if (cas_op) {
            return ENGINE_KEY_ENOENT;
        }
        // FALLTHROUGH
    case WAS_CLEAN:
        queueDirty(item.getKey(), item.getVBucketId(), queue_op_set);
        break;
    case INVALID_VBUCKET:
        return ENGINE_NOT_MY_VBUCKET;
        break;
    }

    return ENGINE_SUCCESS;
}

ENGINE_ERROR_CODE EventuallyPersistentStore::add(const Item &item,
                                                 const void *cookie)
{
    RCPtr<VBucket> vb = getVBucket(item.getVBucketId());
    if (!vb || vb->getState() == dead || vb->getState() == replica) {
        ++stats.numNotMyVBuckets;
        return ENGINE_NOT_MY_VBUCKET;
    } else if (vb->getState() == active) {
        // OK
    } else if(vb->getState() == pending) {
        if (vb->addPendingOp(cookie)) {
            return ENGINE_EWOULDBLOCK;
        }
    }

    if (item.getCas() != 0) {
        // Adding with a cas value doesn't make sense..
        return ENGINE_NOT_STORED;
    }

    switch (vb->ht.add(item)) {
    case ADD_NOMEM:
        return ENGINE_ENOMEM;
    case ADD_EXISTS:
        return ENGINE_NOT_STORED;
    case ADD_SUCCESS:
    case ADD_UNDEL:
        queueDirty(item.getKey(), item.getVBucketId(), queue_op_set);
    }
    return ENGINE_SUCCESS;
}


void EventuallyPersistentStore::snapshotVBuckets() {
    // Don't do it if we don't need it.
    if (!vbstateChanged.cas(true, false)) {
        return; // unnecessary
    }
    class VBucketStateVisitor : public VBucketVisitor {
    public:

        bool visitBucket(RCPtr<VBucket> vb) {
            states[vb->getId()] = VBucket::toString(vb->getState());
            return false;
        }

        void visit(StoredValue* v) {
            (void)v;
            assert(false); // this does not happen
        }

        std::map<uint16_t, std::string> states;
    };

    VBucketStateVisitor v;
    visit(v);

    if (!underlying->snapshotVBuckets(v.states)) {
        getLogger()->log(EXTENSION_LOG_DEBUG, NULL,
                             "Rescheduling a task to snapshot vbuckets\n");
        scheduleVBSnapshot();
    }
}

void EventuallyPersistentStore::setVBucketState(uint16_t vbid,
                                                vbucket_state_t to) {
    // Lock to prevent a race condition between a failed update and add.
    LockHolder lh(vbsetMutex);
    RCPtr<VBucket> vb = vbuckets.getBucket(vbid);
    if (vb) {
        vb->setState(to, engine.getServerApi());
        nonIODispatcher->schedule(shared_ptr<DispatcherCallback>
                                             (new NotifyVBStateChangeCallback(vb,
                                                                        engine.getServerApi())),
                                  NULL, Priority::NotifyVBStateChangePriority, 0, false);
    } else {
        RCPtr<VBucket> newvb(new VBucket(vbid, to, stats));
        vbuckets.addBucket(newvb);
    }
}

<<<<<<< HEAD
void EventuallyPersistentStore::scheduleVBSnapshot() {
    vbstateChanged.set(true);
    dispatcher->schedule(shared_ptr<DispatcherCallback>(new SnapshotVBucketsCallback(this)),
                         NULL, Priority::VBucketPersistPriority, 0, false);
}

void EventuallyPersistentStore::completeVBucketDeletion(uint16_t vbid) {
=======
vbucket_del_result
EventuallyPersistentStore::completeVBucketDeletion(uint16_t vbid,
                                                   std::pair<int64_t, int64_t> row_range,
                                                   bool isLastChunk) {
>>>>>>> 001fc49c
    LockHolder lh(vbsetMutex);

    RCPtr<VBucket> vb = vbuckets.getBucket(vbid);
    if (!vb || vb->getState() == dead || vbuckets.isBucketDeletion(vbid)) {
        lh.unlock();
        BlockTimer timer(&stats.diskVBDelHisto);
<<<<<<< HEAD
        if (underlying->delVBucket(vbid)) {
            vbuckets.setBucketDeletion(vbid, false);
            ++stats.vbucketDeletions;
            scheduleVBSnapshot();
        } else {
            ++stats.vbucketDeletionFail;
            getLogger()->log(EXTENSION_LOG_DEBUG, NULL,
                             "Rescheduling a task to delete vbucket %d from disk\n", vbid);
            scheduleVBDeletion(vb, 10);
=======
        if (underlying->delVBucket(vbid, row_range, isLastChunk)) {
            if (isLastChunk) {
                vbuckets.setBucketDeletion(vbid, false);
                ++stats.vbucketDeletions;
            }
            return vbucket_del_success;
        } else {
            ++stats.vbucketDeletionFail;
            return vbucket_del_fail;
>>>>>>> 001fc49c
        }
    }
    return vbucket_del_invalid;
}

void EventuallyPersistentStore::scheduleVBDeletion(RCPtr<VBucket> vb, double delay=0) {
    if (vbuckets.setBucketDeletion(vb->getId(), true)) {
        shared_ptr<DispatcherCallback> cb(new VBucketDeletionCallback(this,
                                                                      vb->getId()));
        dispatcher->schedule(cb,
                             NULL, Priority::VBucketDeletionPriority,
                             delay, false);
    }
}

bool EventuallyPersistentStore::deleteVBucket(uint16_t vbid) {
    // Lock to prevent a race condition between a failed update and add (and delete).
    LockHolder lh(vbsetMutex);
    bool rv(false);

    RCPtr<VBucket> vb = vbuckets.getBucket(vbid);
    if (vb && vb->getState() == dead) {
        lh.unlock();
        rv = true;
        HashTableStatVisitor statvis(vbuckets.removeBucket(vbid));
        stats.numNonResident.decr(statvis.numNonResident);
        stats.currentSize.decr(statvis.memSize);
        assert(stats.currentSize.get() < GIGANTOR);
        stats.totalCacheSize.decr(statvis.memSize);
<<<<<<< HEAD
        scheduleVBDeletion(vb);
=======

        int chunk_size = engine.getVbDelChunkSize();
        shared_ptr<DispatcherCallback> cb(new VBucketDeletionCallback(this, vb,
                                                                      chunk_size));
        dispatcher->schedule(cb,
                             NULL, Priority::VBucketDeletionPriority,
                             0, false);
        rv = true;
>>>>>>> 001fc49c
    }
    return rv;
}

void EventuallyPersistentStore::completeBGFetch(const std::string &key,
                                                uint16_t vbucket,
                                                uint64_t rowid,
                                                const void *cookie,
                                                hrtime_t init, hrtime_t start) {
    ++stats.bg_fetched;
    std::stringstream ss;
    ss << "Completed a background fetch, now at " << bgFetchQueue.get()
       << std::endl;
    getLogger()->log(EXTENSION_LOG_DEBUG, NULL, ss.str().c_str());

    // Go find the data
    RememberingCallback<GetValue> gcb;

    underlying->get(key, rowid, gcb);
    gcb.waitForValue();
    assert(gcb.fired);

    // Lock to prevent a race condition between a fetch for restore and delete
    LockHolder lh(vbsetMutex);

    RCPtr<VBucket> vb = getVBucket(vbucket);
    if (vb && vb->getState() == active && gcb.val.getStatus() == ENGINE_SUCCESS) {
        int bucket_num = vb->ht.bucket(key);
        LockHolder vblh(vb->ht.getMutex(bucket_num));
        StoredValue *v = fetchValidValue(vb, key, bucket_num);

        if (v && !v->isResident()) {
            assert(gcb.val.getStatus() == ENGINE_SUCCESS);
            if (v->restoreValue(gcb.val.getValue()->getValue(), stats)) {
                --stats.numNonResident;
            }
            assert(v->isResident());
        }
    }

    lh.unlock();

    hrtime_t stop = gethrtime();

    if (stop > start && start > init) {
        // skip the measurement if the counter wrapped...
        ++stats.bgNumOperations;
        hrtime_t w = (start - init) / 1000;
        stats.bgWaitHisto.add(w);
        stats.bgWait += w;
        stats.bgMinWait.setIfLess(w);
        stats.bgMaxWait.setIfBigger(w);

        hrtime_t l = (stop - start) / 1000;
        stats.bgLoadHisto.add(l);
        stats.bgLoad += l;
        stats.bgMinLoad.setIfLess(l);
        stats.bgMaxLoad.setIfBigger(l);
    }

    engine.getServerApi()->cookie->notify_io_complete(cookie, gcb.val.getStatus());
    delete gcb.val.getValue();
}

void EventuallyPersistentStore::bgFetch(const std::string &key,
                                        uint16_t vbucket,
                                        uint64_t rowid,
                                        const void *cookie) {
    shared_ptr<BGFetchCallback> dcb(new BGFetchCallback(this, key,
                                                        vbucket, rowid, cookie));
    assert(bgFetchQueue > 0);
    std::stringstream ss;
    ss << "Queued a background fetch, now at " << bgFetchQueue.get()
       << std::endl;
    getLogger()->log(EXTENSION_LOG_DEBUG, NULL, ss.str().c_str());
    dispatcher->schedule(dcb, NULL, Priority::BgFetcherPriority, bgFetchDelay);
}

GetValue EventuallyPersistentStore::get(const std::string &key,
                                        uint16_t vbucket,
                                        const void *cookie,
                                        bool queueBG, bool honorStates) {
    RCPtr<VBucket> vb = getVBucket(vbucket);
    if (!vb) {
        ++stats.numNotMyVBuckets;
        return GetValue(NULL, ENGINE_NOT_MY_VBUCKET);
    } else if (honorStates && vb->getState() == dead) {
        ++stats.numNotMyVBuckets;
        return GetValue(NULL, ENGINE_NOT_MY_VBUCKET);
    } else if (vb->getState() == active) {
        // OK
    } else if(honorStates && vb->getState() == replica) {
        ++stats.numNotMyVBuckets;
        return GetValue(NULL, ENGINE_NOT_MY_VBUCKET);
    } else if(honorStates && vb->getState() == pending) {
        if (vb->addPendingOp(cookie)) {
            return GetValue(NULL, ENGINE_EWOULDBLOCK);
        }
    }

    int bucket_num = vb->ht.bucket(key);
    LockHolder lh(vb->ht.getMutex(bucket_num));
    StoredValue *v = fetchValidValue(vb, key, bucket_num);

    if (v) {
        // If the value is not resident, wait for it...
        if (!v->isResident()) {
            if (queueBG) {
                bgFetch(key, vbucket, v->getId(), cookie);
            }
            return GetValue(NULL, ENGINE_EWOULDBLOCK, v->getId());
        }

        // return an invalid cas value if the item is locked
        uint64_t icas = v->isLocked(ep_current_time())
            ? static_cast<uint64_t>(-1)
            : v->getCas();
        GetValue rv(new Item(v->getKey(), v->getFlags(), v->getExptime(),
                             v->getValue(), icas, v->getId(), vbucket),
                    ENGINE_SUCCESS, v->getId());
        return rv;
    } else {
        GetValue rv;
        return rv;
    }
}

ENGINE_ERROR_CODE
EventuallyPersistentStore::getFromUnderlying(const std::string &key,
                                             uint16_t vbucket,
                                             const void *cookie,
                                             shared_ptr<Callback<GetValue> > cb) {
    RCPtr<VBucket> vb = getVBucket(vbucket);
    if (!vb || vb->getState() == dead) {
        ++stats.numNotMyVBuckets;
        return ENGINE_NOT_MY_VBUCKET;
    } else if (vb->getState() == active) {
        // OK
    } else if (vb->getState() == replica) {
        ++stats.numNotMyVBuckets;
        return ENGINE_NOT_MY_VBUCKET;
    } else if (vb->getState() == pending) {
        if (vb->addPendingOp(cookie)) {
            return ENGINE_EWOULDBLOCK;
        }
    }

    int bucket_num = vb->ht.bucket(key);
    LockHolder lh(vb->ht.getMutex(bucket_num));
    StoredValue *v = fetchValidValue(vb, key, bucket_num);

    if (v) {
        shared_ptr<VKeyStatBGFetchCallback> dcb(new VKeyStatBGFetchCallback(this, key,
                                                                            vbucket,
                                                                            v->getId(),
                                                                            cookie, cb));
        assert(bgFetchQueue > 0);
        dispatcher->schedule(dcb, NULL, Priority::VKeyStatBgFetcherPriority, bgFetchDelay);
        return ENGINE_EWOULDBLOCK;
    } else {
        return ENGINE_KEY_ENOENT;
    }
}

bool EventuallyPersistentStore::getLocked(const std::string &key,
                                          uint16_t vbucket,
                                          Callback<GetValue> &cb,
                                          rel_time_t currentTime,
                                          uint32_t lockTimeout) {
    RCPtr<VBucket> vb = getVBucket(vbucket, active);
    if (!vb) {
        ++stats.numNotMyVBuckets;
        GetValue rv(NULL, ENGINE_NOT_MY_VBUCKET);
        cb.callback(rv);
        return false;
    }

    int bucket_num = vb->ht.bucket(key);
    LockHolder lh(vb->ht.getMutex(bucket_num));
    StoredValue *v = fetchValidValue(vb, key, bucket_num);

    if (v) {
        if (v->isLocked(currentTime)) {
            GetValue rv;
            cb.callback(rv);
            return false;
        }

        // acquire lock and increment cas value

        v->lock(currentTime + lockTimeout);

        Item *it = new Item(v->getKey(), v->getFlags(), v->getExptime(),
                            v->getValue(), v->getCas());

        it->setCas();
        v->setCas(it->getCas());

        GetValue rv(it);
        cb.callback(rv);

    } else {
        GetValue rv;
        cb.callback(rv);
    }
    return true;
}

bool EventuallyPersistentStore::getKeyStats(const std::string &key,
                                            uint16_t vbucket,
                                            struct key_stats &kstats)
{
    RCPtr<VBucket> vb = getVBucket(vbucket, active);
    if (!vb) {
        return false;
    }

    bool found = false;
    int bucket_num = vb->ht.bucket(key);
    LockHolder lh(vb->ht.getMutex(bucket_num));
    StoredValue *v = fetchValidValue(vb, key, bucket_num);

    found = (v != NULL);
    if (found) {
        kstats.dirty = v->isDirty();
        kstats.exptime = v->getExptime();
        kstats.flags = v->getFlags();
        kstats.cas = v->getCas();
        // TODO:  Know this somehow.
        kstats.dirtied = 0; // v->getDirtied();
        kstats.data_age = v->getDataAge();
        kstats.last_modification_time = ep_abs_time(v->getDataAge());
    }
    return found;
}

void EventuallyPersistentStore::setMinDataAge(int to) {
    stats.min_data_age.set(to);
}

void EventuallyPersistentStore::setQueueAgeCap(int to) {
    stats.queue_age_cap.set(to);
}

ENGINE_ERROR_CODE EventuallyPersistentStore::del(const std::string &key,
                                                 uint16_t vbucket,
                                                 const void *cookie) {
    RCPtr<VBucket> vb = getVBucket(vbucket);
    if (!vb || vb->getState() == dead) {
        ++stats.numNotMyVBuckets;
        return ENGINE_NOT_MY_VBUCKET;
    } else if (vb->getState() == active) {
        // OK
    } else if(vb->getState() == replica) {
        ++stats.numNotMyVBuckets;
        return ENGINE_NOT_MY_VBUCKET;
    } else if(vb->getState() == pending) {
        if (vb->addPendingOp(cookie)) {
            return ENGINE_EWOULDBLOCK;
        }
    }

    mutation_type_t delrv = vb->ht.softDelete(key);
    ENGINE_ERROR_CODE rv = delrv == NOT_FOUND ? ENGINE_KEY_ENOENT : ENGINE_SUCCESS;

    if (delrv == WAS_CLEAN) {
        queueDirty(key, vbucket, queue_op_del);
    }
    return rv;
}

void EventuallyPersistentStore::reset() {
    std::vector<int> buckets = vbuckets.getBuckets();
    std::vector<int>::iterator it;
    for (it = buckets.begin(); it != buckets.end(); ++it) {
        RCPtr<VBucket> vb = getVBucket(*it, active);
        if (vb) {
            HashTableStatVisitor statvis;
            vb->ht.visit(statvis);
            vb->ht.clear();
            stats.numNonResident.decr(statvis.numNonResident);
            stats.currentSize.decr(statvis.memSize);
            assert(stats.currentSize.get() < GIGANTOR);
            stats.totalCacheSize.decr(statvis.memSize);
        }
    }

    queueDirty("", 0, queue_op_flush);
}

std::queue<QueuedItem>* EventuallyPersistentStore::beginFlush() {
    std::queue<QueuedItem> *rv(NULL);
    if (towrite.empty() && writing.empty()) {
        stats.dirtyAge = 0;
    } else {
        assert(underlying);
        towrite.getAll(writing);
        stats.flusher_todo.set(writing.size());
        stats.queue_size.set(towrite.size());
        getLogger()->log(EXTENSION_LOG_DEBUG, NULL,
                         "Flushing %d items with %d still in queue\n",
                         writing.size(), towrite.size());
        rv = &writing;
    }
    return rv;
}

void EventuallyPersistentStore::completeFlush(std::queue<QueuedItem> *rej,
                                              rel_time_t flush_start) {
    // Requeue the rejects.
    stats.queue_size.incr(rej->size());
    while (!rej->empty()) {
        writing.push(rej->front());
        rej->pop();
    }

    stats.queue_size.set(towrite.size() + writing.size());
    rel_time_t complete_time = ep_current_time();
    stats.flushDuration.set(complete_time - flush_start);
    stats.flushDurationHighWat.set(std::max(stats.flushDuration.get(),
                                            stats.flushDurationHighWat.get()));
    stats.cumulativeFlushTime.incr(complete_time - flush_start);
}

int EventuallyPersistentStore::flushSome(std::queue<QueuedItem> *q,
                                         std::queue<QueuedItem> *rejectQueue) {
    tctx.enter();
    int tsz = tctx.remaining();
    int oldest = stats.min_data_age;
    int completed(0);
    for (completed = 0; completed < tsz && !q->empty() && bgFetchQueue == 0; ++completed) {
        int n = flushOne(q, rejectQueue);
        if (n != 0 && n < oldest) {
            oldest = n;
        }
    }
    if (bgFetchQueue > 0) {
        ++stats.flusherPreempts;
    } else {
        tctx.commit();
    }
    tctx.leave(completed);
    return oldest;
}

// This class exists to create a closure around a few variables within
// EventuallyPersistentStore::flushOne so that an object can be
// requeued in case of failure to store in the underlying layer.

class PersistenceCallback : public Callback<mutation_result>,
                            public Callback<int> {
public:

    PersistenceCallback(const QueuedItem &qi, std::queue<QueuedItem> *q,
                        EventuallyPersistentStore *st,
                        rel_time_t qd, rel_time_t d, EPStats *s) :
        queuedItem(qi), rq(q), store(st), queued(qd), dirtied(d), stats(s) {
        assert(rq);
        assert(s);
    }

    // This callback is invoked for set only.
    void callback(mutation_result &value) {
        if (value.first == 1) {
            if (value.second > 0) {
                ++stats->newItems;
                setId(value.second);
            }
            RCPtr<VBucket> vb = store->getVBucket(queuedItem.getVBucketId());
            if (vb && vb->getState() != active) {
                int bucket_num = vb->ht.bucket(queuedItem.getKey());
                LockHolder lh(vb->ht.getMutex(bucket_num));
                StoredValue *v = store->fetchValidValue(vb, queuedItem.getKey(),
                                                        bucket_num, true);
                double current = static_cast<double>(StoredValue::getCurrentSize(*stats));
                double lower = static_cast<double>(stats->mem_low_wat);
                if (v && current > lower) {
                    v->ejectValue(*stats);
                }
            }
        } else {
            // If the return was 0 here, we're in a bad state because
            // we do not know the rowid of this object.
            if (value.first == 0) {
                getLogger()->log(EXTENSION_LOG_WARNING, NULL,
                                 "Persisting vb%d, returned 0 updates for ``%s''\n",
                                 queuedItem.getVBucketId(), queuedItem.getKey().c_str());
            } else {
                redirty();
            }
        }
    }

    // This callback is invoked for deletions only.
    //
    // The boolean indicates whether the underlying storage
    // successfully deleted the item.
    void callback(int &value) {
        // > 1 would be bad.  We were only trying to delete one row.
        assert(value < 2);
        // -1 means fail
        // 1 means we deleted one row
        // 0 means we did not delete a row, but did not fail (did not exist)
        if (value >= 0) {
            if (value > 0) {
                ++stats->delItems;
            }
            // We have succesfully removed an item from the disk, we
            // may now remove it from the hash table.
            RCPtr<VBucket> vb = store->getVBucket(queuedItem.getVBucketId());
            if (vb) {
                int bucket_num = vb->ht.bucket(queuedItem.getKey());
                LockHolder lh(vb->ht.getMutex(bucket_num));
                StoredValue *v = store->fetchValidValue(vb, queuedItem.getKey(),
                                                        bucket_num, true);

                if (v && v->isDeleted()) {
                    bool deleted = vb->ht.unlocked_del(queuedItem.getKey(),
                                                       bucket_num);
                    assert(deleted);
                } else if (v) {
                    v->clearId();
                }
            }
        } else {
            redirty();
        }
    }

private:

    void setId(int64_t id) {
        bool did = store->invokeOnLockedStoredValue(queuedItem.getKey(),
                                                    queuedItem.getVBucketId(),
                                                    std::mem_fun(&StoredValue::setId),
                                                    id);
        if (!did) {
            getLogger()->log(EXTENSION_LOG_WARNING, NULL,
                             "Failed to set id on vb%d ``%s''\n",
                             queuedItem.getVBucketId(), queuedItem.getKey().c_str());
        }
    }

    void redirty() {
        stats->memOverhead.incr(queuedItem.size());
        assert(stats->memOverhead.get() < GIGANTOR);
        ++stats->flushFailed;
        store->invokeOnLockedStoredValue(queuedItem.getKey(),
                                         queuedItem.getVBucketId(),
                                         std::mem_fun(&StoredValue::reDirty),
                                         dirtied);
        rq->push(queuedItem);
    }

    const QueuedItem queuedItem;
    std::queue<QueuedItem> *rq;
    EventuallyPersistentStore *store;
    rel_time_t queued;
    rel_time_t dirtied;
    EPStats *stats;
    DISALLOW_COPY_AND_ASSIGN(PersistenceCallback);
};

int EventuallyPersistentStore::flushOneDeleteAll() {
    underlying->reset();
    return 1;
}

// While I actually know whether a delete or set was intended, I'm
// still a bit better off running the older code that figures it out
// based on what's in memory.
int EventuallyPersistentStore::flushOneDelOrSet(QueuedItem &qi,
                                           std::queue<QueuedItem> *rejectQueue) {

    RCPtr<VBucket> vb = getVBucket(qi.getVBucketId());
    if (!vb) {
        return 0;
    }

    int bucket_num = vb->ht.bucket(qi.getKey());
    LockHolder lh(vb->ht.getMutex(bucket_num));
    StoredValue *v = fetchValidValue(vb, qi.getKey(), bucket_num, true);

    int64_t rowid = v != NULL ? v->getId() : -1;
    bool found = v != NULL;
    bool deleted = found && v->isDeleted();
    bool isDirty = found && v->isDirty();
    Item *val = NULL;
    rel_time_t queued(qi.getDirtied()), dirtied(0);

    int ret = 0;

    if (isDirty && v->isExpired(ep_real_time() + engine.getItemExpiryWindow())) {
        ++stats.flushExpired;
        v->markClean(&dirtied);
        isDirty = false;
    }

    if (isDirty) {
        dirtied = v->getDataAge();
        // Calculate stats if this had a positive time.
        rel_time_t now = ep_current_time();
        int dataAge = now - dirtied;
        int dirtyAge = now - queued;
        bool eligible = true;

        if (v->isPendingId()) {
            eligible = false;
        } else if (dirtyAge > stats.queue_age_cap.get()) {
            ++stats.tooOld;
        } else if (dataAge < stats.min_data_age.get()) {
            eligible = false;
            // Skip this one.  It's too young.
            ret = stats.min_data_age.get() - dataAge;
            ++stats.tooYoung;
        }

        if (eligible) {
            assert(dirtyAge < (86400 * 30));
            stats.dirtyAge.set(dirtyAge);
            stats.dataAge.set(dataAge);
            stats.dirtyAgeHighWat.set(std::max(stats.dirtyAge.get(),
                                               stats.dirtyAgeHighWat.get()));
            stats.dataAgeHighWat.set(std::max(stats.dataAge.get(),
                                              stats.dataAgeHighWat.get()));
            // Copy it for the duration.
            if (!deleted) {
                assert(rowid == v->getId());
                val = new Item(qi.getKey(), v->getFlags(), v->getExptime(),
                               v->getValue(), v->getCas(), rowid,
                               qi.getVBucketId());
            }

            if (rowid == -1) {
                v->setPendingId();
            }
        } else {
            isDirty = false;
            v->reDirty(dirtied);
            rejectQueue->push(qi);
            stats.memOverhead.incr(qi.size());
            assert(stats.memOverhead.get() < GIGANTOR);
        }
    }

    if (isDirty && !deleted) {
        // If vbucket deletion is currently being flushed, don't flush a set operation,
        // but requeue a set operation to a flusher to avoid duplicate items on disk
        if (vbuckets.isBucketDeletion(qi.getVBucketId())) {
            lh.unlock();
            towrite.push(qi);
            stats.memOverhead.incr(qi.size());
            assert(stats.memOverhead.get() < GIGANTOR);
            ++stats.totalEnqueued;
            stats.queue_size = towrite.size();
        } else {
            v->markClean(NULL);
            lh.unlock();
            BlockTimer timer(rowid == -1 ? &stats.diskInsertHisto : &stats.diskUpdateHisto);
            PersistenceCallback cb(qi, rejectQueue, this, queued, dirtied, &stats);
            underlying->set(*val, cb);
        }
    } else if (deleted) {
        lh.unlock();
        BlockTimer timer(&stats.diskDelHisto);
        PersistenceCallback cb(qi, rejectQueue, this, queued, dirtied, &stats);
        if (rowid > 0) {
            underlying->del(qi.getKey(), rowid, cb);
        } else {
            // bypass deletion if missing items, but still call the
            // deletion callback for clean cleanup.
            int affected(0);
            cb.callback(affected);
        }
    }

    if (val != NULL) {
        delete val;
    }

    return ret;
}

int EventuallyPersistentStore::flushOne(std::queue<QueuedItem> *q,
                                        std::queue<QueuedItem> *rejectQueue) {

    QueuedItem qi = q->front();
    q->pop();
    stats.memOverhead.decr(qi.size());
    assert(stats.memOverhead.get() < GIGANTOR);
    stats.flusher_todo--;

    int rv = 0;
    switch (qi.getOperation()) {
    case queue_op_flush:
        rv = flushOneDeleteAll();
        break;
    case queue_op_set:
        // FALLTHROUGH
    case queue_op_del:
        rv = flushOneDelOrSet(qi, rejectQueue);
        break;
    }

    return rv;

}

void EventuallyPersistentStore::queueDirty(const std::string &key, uint16_t vbid,
                                           enum queue_operation op) {
    if (doPersistence) {
        // Assume locked.
        QueuedItem qi(key, vbid, op);
        towrite.push(qi);
        stats.memOverhead.incr(qi.size());
        assert(stats.memOverhead.get() < GIGANTOR);
        ++stats.totalEnqueued;
        stats.queue_size = towrite.size();
    }
}

void LoadStorageKVPairCallback::initVBucket(uint16_t vbid,
                                            vbucket_state_t state) {
    RCPtr<VBucket> vb = vbuckets.getBucket(vbid);
    if (!vb) {
        vb.reset(new VBucket(vbid, state, stats));
        vbuckets.addBucket(vb);
    }
}

void LoadStorageKVPairCallback::callback(GetValue &val) {
    Item *i = val.getValue();
    if (i != NULL) {
        RCPtr<VBucket> vb = vbuckets.getBucket(i->getVBucketId());
        if (!vb) {
            vb.reset(new VBucket(i->getVBucketId(), pending, stats));
            vbuckets.addBucket(vb);
        }
        bool retain(shouldBeResident());
        bool succeeded(false);

        switch (vb->ht.add(*i, false, retain)) {
        case ADD_SUCCESS:
        case ADD_UNDEL:
            // Yay
            succeeded = true;
            break;
        case ADD_EXISTS:
            // Boo
            getLogger()->log(EXTENSION_LOG_WARNING, NULL,
                             "Warmup dataload error: Duplicate key: %s.\n",
                             i->getKey().c_str());
            ++stats.warmDups;
            succeeded = true;
            break;
        case ADD_NOMEM:
            if (hasPurged) {
                if (++stats.warmOOM == 1) {
                    getLogger()->log(EXTENSION_LOG_WARNING, NULL,
                                     "Warmup dataload failure: max_size too low.\n");
                }
            } else {
                getLogger()->log(EXTENSION_LOG_WARNING, NULL,
                                 "Emergency startup purge to free space for load.\n");
                purge();
                // Try that item again.
                switch(vb->ht.add(*i, false, retain)) {
                case ADD_SUCCESS:
                case ADD_UNDEL:
                    succeeded = true;
                    break;
                case ADD_EXISTS:
                    getLogger()->log(EXTENSION_LOG_WARNING, NULL,
                                     "Warmup dataload error: Duplicate key: %s.\n",
                                     i->getKey().c_str());
                    ++stats.warmDups;
                    succeeded = true;
                    break;
                case ADD_NOMEM:
                    getLogger()->log(EXTENSION_LOG_WARNING, NULL,
                                     "Cannot store an item after emergency purge.\n");
                    ++stats.warmOOM;
                    break;
                default:
                    abort();
                }
            }
            break;
        default:
            abort();
        }

        if (succeeded && !retain) {
            ++stats.numValueEjects;
            ++stats.numNonResident;
        }

        delete i;
    }
    ++stats.warmedUp;
}

void LoadStorageKVPairCallback::purge() {

    class EmergencyPurgeVisitor : public HashTableVisitor {
    public:
        EmergencyPurgeVisitor(EPStats &s) : stats(s) {}

        void visit(StoredValue *v) {
            if (v->ejectValue(stats)) {
                ++stats.numValueEjects;
                ++stats.numNonResident;
            }
        }
    private:
        EPStats &stats;
    };

    std::vector<int> vbucketIds(vbuckets.getBuckets());
    std::vector<int>::iterator it;
    EmergencyPurgeVisitor epv(stats);
    for (it = vbucketIds.begin(); it != vbucketIds.end(); ++it) {
        int vbid = *it;
        RCPtr<VBucket> vb = vbuckets.getBucket(vbid);
        if (vb) {
            vb->ht.visit(epv);
        }
    }
    hasPurged = true;
}

void TransactionContext::enter() {
    if (!intxn) {
        underlying->begin();
        _remaining = txnSize.get();
        intxn = true;
    }
}

void TransactionContext::leave(int completed) {
    _remaining -= completed;
    if (remaining() <= 0 && intxn) {
        commit();
    }
}

void TransactionContext::commit() {
    BlockTimer timer(&stats.diskCommitHisto);
    rel_time_t cstart = ep_current_time();
    while (!underlying->commit()) {
        sleep(1);
        ++stats.commitFailed;
    }
    ++stats.flusherCommits;
    rel_time_t complete_time = ep_current_time();

    stats.commit_time.set(complete_time - cstart);
    stats.cumulativeCommitTime.incr(complete_time - cstart);
    intxn = false;
}<|MERGE_RESOLUTION|>--- conflicted
+++ resolved
@@ -237,6 +237,7 @@
             range.second = -1;
             isLastChunk = true;
         } else {
+            isLastChunk = (current_range == --vbdv.range_list.end()) ? true : false;
             range.first = (*current_range).first;
             range.second = (*current_range).second;
         }
@@ -590,47 +591,33 @@
     }
 }
 
-<<<<<<< HEAD
 void EventuallyPersistentStore::scheduleVBSnapshot() {
     vbstateChanged.set(true);
     dispatcher->schedule(shared_ptr<DispatcherCallback>(new SnapshotVBucketsCallback(this)),
                          NULL, Priority::VBucketPersistPriority, 0, false);
 }
 
-void EventuallyPersistentStore::completeVBucketDeletion(uint16_t vbid) {
-=======
 vbucket_del_result
 EventuallyPersistentStore::completeVBucketDeletion(uint16_t vbid,
                                                    std::pair<int64_t, int64_t> row_range,
                                                    bool isLastChunk) {
->>>>>>> 001fc49c
     LockHolder lh(vbsetMutex);
 
     RCPtr<VBucket> vb = vbuckets.getBucket(vbid);
     if (!vb || vb->getState() == dead || vbuckets.isBucketDeletion(vbid)) {
         lh.unlock();
         BlockTimer timer(&stats.diskVBDelHisto);
-<<<<<<< HEAD
-        if (underlying->delVBucket(vbid)) {
-            vbuckets.setBucketDeletion(vbid, false);
-            ++stats.vbucketDeletions;
-            scheduleVBSnapshot();
-        } else {
-            ++stats.vbucketDeletionFail;
-            getLogger()->log(EXTENSION_LOG_DEBUG, NULL,
-                             "Rescheduling a task to delete vbucket %d from disk\n", vbid);
-            scheduleVBDeletion(vb, 10);
-=======
-        if (underlying->delVBucket(vbid, row_range, isLastChunk)) {
+        if (row_range.first < 0 || row_range.second < 0 ||
+            underlying->delVBucket(vbid, row_range)) {
             if (isLastChunk) {
                 vbuckets.setBucketDeletion(vbid, false);
                 ++stats.vbucketDeletions;
+                scheduleVBSnapshot();
             }
             return vbucket_del_success;
         } else {
             ++stats.vbucketDeletionFail;
             return vbucket_del_fail;
->>>>>>> 001fc49c
         }
     }
     return vbucket_del_invalid;
@@ -638,8 +625,9 @@
 
 void EventuallyPersistentStore::scheduleVBDeletion(RCPtr<VBucket> vb, double delay=0) {
     if (vbuckets.setBucketDeletion(vb->getId(), true)) {
-        shared_ptr<DispatcherCallback> cb(new VBucketDeletionCallback(this,
-                                                                      vb->getId()));
+        int chunk_size = engine.getVbDelChunkSize();
+        shared_ptr<DispatcherCallback> cb(new VBucketDeletionCallback(this, vb,
+                                                                      chunk_size));
         dispatcher->schedule(cb,
                              NULL, Priority::VBucketDeletionPriority,
                              delay, false);
@@ -660,18 +648,7 @@
         stats.currentSize.decr(statvis.memSize);
         assert(stats.currentSize.get() < GIGANTOR);
         stats.totalCacheSize.decr(statvis.memSize);
-<<<<<<< HEAD
         scheduleVBDeletion(vb);
-=======
-
-        int chunk_size = engine.getVbDelChunkSize();
-        shared_ptr<DispatcherCallback> cb(new VBucketDeletionCallback(this, vb,
-                                                                      chunk_size));
-        dispatcher->schedule(cb,
-                             NULL, Priority::VBucketDeletionPriority,
-                             0, false);
-        rv = true;
->>>>>>> 001fc49c
     }
     return rv;
 }
