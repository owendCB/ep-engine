/* -*- Mode: C++; tab-width: 4; c-basic-offset: 4; indent-tabs-mode: nil -*- */
/*
 *     Copyright 2010 Couchbase, Inc
 *
 *   Licensed under the Apache License, Version 2.0 (the "License");
 *   you may not use this file except in compliance with the License.
 *   You may obtain a copy of the License at
 *
 *       http://www.apache.org/licenses/LICENSE-2.0
 *
 *   Unless required by applicable law or agreed to in writing, software
 *   distributed under the License is distributed on an "AS IS" BASIS,
 *   WITHOUT WARRANTIES OR CONDITIONS OF ANY KIND, either express or implied.
 *   See the License for the specific language governing permissions and
 *   limitations under the License.
 */

#include "config.h"

#include "atomic.h"
#include "locks.h"
#include "threadtests.h"

#define NUM_THREADS 50
#define NUM_TIMES 10000
<<<<<<< HEAD

// Clang analyzer doesn't really understand
// our custom smart-pointers so we'll skip compiling
// this test under the clang analyzer
#ifndef __clang_analyzer__
=======
>>>>>>> 8cbe913f

class Doodad : public RCValue {
public:
    Doodad() {
        numInstances++;
    }

    Doodad(const Doodad& src) : RCValue(src) {
        numInstances++;
    }

    ~Doodad() {
        numInstances--;
    }

    static int getNumInstances() {
        return numInstances;
    }

private:
    static AtomicValue<int> numInstances;
};

AtomicValue<int> Doodad::numInstances(0);

class AtomicPtrTest : public Generator<bool> {
public:

    AtomicPtrTest(RCPtr<Doodad> *p) : ptr(p) {}

    bool operator()() {
        for (int i = 0; i < NUM_TIMES; ++i) {
            switch (rand() % 7) {
            case 0:
                ptr->reset(new Doodad);
                break;
            case 1:
                {
                    RCPtr<Doodad> d(new Doodad);
                    ptr->reset(d);
                }
                break;
            case 2:
                {
                    RCPtr<Doodad> d(new Doodad);
                    d.reset();
                }
                break;
            case 3:
                {
                    RCPtr<Doodad> d(*ptr);
                    d.reset();
                }
                break;
            case 4:
                // CAS is removed due to it wasn't used elsewhere in our
                // codebase
                break;
            case 5:
                ptr->reset(new Doodad);
                break;
            case 6:
                {
                    RCPtr<Doodad> d(*ptr);
                    d.reset(new Doodad);
                }
                break;
            default:
                cb_assert(false);
            }
        }

        return true;
    }

private:
    RCPtr<Doodad> *ptr;
};

static void testAtomicPtr() {
    // Just do a bunch.
    RCPtr<Doodad> dd;
    AtomicPtrTest *testGen = new AtomicPtrTest(&dd);

    getCompletedThreads<bool>(NUM_THREADS, testGen);

    delete testGen;
    dd.reset();
    cb_assert(Doodad::getNumInstances() == 0);
}

static void testOperators() {
    RCPtr<Doodad> dd;
    cb_assert(!dd);
    dd.reset(new Doodad);
    cb_assert(dd);
    dd.reset();
    cb_assert(!dd);

    Doodad *d = new Doodad;
    dd.reset(d);
    cb_assert((void*)(d) == (void*)(&(*dd)));
    dd.reset();

    cb_assert(Doodad::getNumInstances() == 0);
}

int main() {
    testOperators();
    testAtomicPtr();
}
#else
int main() {}
#endif<|MERGE_RESOLUTION|>--- conflicted
+++ resolved
@@ -23,14 +23,11 @@
 
 #define NUM_THREADS 50
 #define NUM_TIMES 10000
-<<<<<<< HEAD
 
 // Clang analyzer doesn't really understand
 // our custom smart-pointers so we'll skip compiling
 // this test under the clang analyzer
 #ifndef __clang_analyzer__
-=======
->>>>>>> 8cbe913f
 
 class Doodad : public RCValue {
 public:
