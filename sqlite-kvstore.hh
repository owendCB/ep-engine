/* -*- Mode: C++; tab-width: 4; c-basic-offset: 4; indent-tabs-mode: nil -*- */
#ifndef SQLITE_BASE_H
#define SQLITE_BASE_H 1

#include <map>
#include <vector>

#ifdef USE_SYSTEM_LIBSQLITE3
#include <sqlite3.h>
#else
#include "embedded/sqlite3.h"
#endif

#include "sqlite-pst.hh"
#include "sqlite-strategies.hh"
#include "item.hh"

class EventuallyPersistentEngine;
class EPStats;

/**
 * Result of database mutation operations.
 *
 * This is a pair where .first is the number of rows affected, and
 * .second is the ID that was generated (if any).  .second will be 0
 * on updates (not generating an ID).
 *
 * .first will be -1 if there was an error performing the update.
 *
 * .first will be 0 if the update did not error, but did not occur.
 * This would generally be considered a fatal condition (in practice,
 * it requires you to be firing an update at a missing rowid).
 */
typedef std::pair<int, int64_t> mutation_result;

class StrategicSqlite3 {
public:

    /**
     * Construct an instance of sqlite with the given database name.
     */
    StrategicSqlite3(EventuallyPersistentEngine &theEngine, SqliteStrategy *s);

    /**
     * Cleanup.
     */
    ~StrategicSqlite3() {
        close();
    }

    /**
     * Reset database to a clean state.
     */
    void reset();

    /**
     * Begin a transaction (if not already in one).
     */
    void begin() {
        if(!intransaction) {
            execute("begin");
            intransaction = true;
        }
    }

    /**
     * Commit a transaction (unless not currently in one).
     *
     * Returns false if the commit fails.
     */
    bool commit() {
        if(intransaction) {
            // If commit returns -1, we're still in a transaction.
            intransaction = (execute("commit") == -1);
        }
        // !intransaction == not in a transaction == committed
        return !intransaction;
    }

    /**
     * Rollback a transaction (unless not currently in one).
     */
    void rollback() {
        if(intransaction) {
            intransaction = false;
            execute("rollback");
        }
    }

    /**
     * Overrides set().
     */
    void set(const Item &item, Callback<mutation_result> &cb);

    /**
     * Overrides get().
     */
    void get(const std::string &key, uint64_t rowid, Callback<GetValue> &cb);

    /**
     * Overrides del().
     */
    void del(const std::string &key, uint64_t rowid,
             Callback<int> &cb);

<<<<<<< HEAD
    bool delVBucket(uint16_t vbucket);
=======
    bool delVBucket(uint16_t vbucket, std::pair<int64_t, int64_t> row_range,
                    bool isLastChunk);
    bool setVBState(uint16_t vbucket, const std::string &to);
>>>>>>> 001fc49c
    std::map<uint16_t, std::string> listPersistedVbuckets(void);

    /**
     * Take a snapshot of the stats in the main DB.
     */
    bool snapshotStats(const std::map<std::string, std::string> &m);
    /**
     * Take a snapshot of the vbucket states in the main DB.
     */
    bool snapshotVBuckets(const std::map<uint16_t, std::string> &m);

    /**
     * Overrides dump
     */
    void dump(Callback<GetValue> &cb);

private:
    /**
     * Shortcut to execute a simple query.
     *
     * @param query a simple query with no bindings to execute directly
     */
    int execute(const char *query) {
        PreparedStatement st(db, query);
        return st.execute();
    }

    template <typename T>
    bool storeMap(PreparedStatement *clearSt,
                  PreparedStatement *insSt,
                  const std::map<T, std::string> &m);

    void insert(const Item &itm, Callback<mutation_result> &cb);
    void update(const Item &itm, Callback<mutation_result> &cb);
    int64_t lastRowId();

    EventuallyPersistentEngine &engine;
    EPStats &stats;

    /**
     * Direct access to the DB.
     */
    sqlite3 *db;

    void open() {
        assert(strategy);
        db = strategy->open();
        intransaction = false;
    }

    void close() {
        strategy->close();
        intransaction = false;
        db = NULL;
    }

    SqliteStrategy *strategy;

    bool intransaction;
};

#endif /* SQLITE_BASE_H */<|MERGE_RESOLUTION|>--- conflicted
+++ resolved
@@ -103,13 +103,9 @@
     void del(const std::string &key, uint64_t rowid,
              Callback<int> &cb);
 
-<<<<<<< HEAD
-    bool delVBucket(uint16_t vbucket);
-=======
-    bool delVBucket(uint16_t vbucket, std::pair<int64_t, int64_t> row_range,
-                    bool isLastChunk);
+    bool delVBucket(uint16_t vbucket, std::pair<int64_t, int64_t> row_range);
     bool setVBState(uint16_t vbucket, const std::string &to);
->>>>>>> 001fc49c
+
     std::map<uint16_t, std::string> listPersistedVbuckets(void);
 
     /**
